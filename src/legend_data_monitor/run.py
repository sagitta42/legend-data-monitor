--- conflicted
+++ resolved
@@ -50,17 +50,12 @@
     geds_dict, spms_dict, other_dict = analysis.load_channels(raw_files)
 
     with PdfPages(path) as pdf:
-<<<<<<< HEAD
         #with PdfPages(map_path) as pdf_map:
-            if det_type["geds"] is False and det_type["spms"] is False and det_type["ch000"] is False:
-=======
-        with PdfPages(map_path) as pdf_map:
             if (
                 det_type["geds"] is False
                 and det_type["spms"] is False
                 and det_type["ch000"] is False
             ):
->>>>>>> b39d49b6
                 logging.error(
                     "NO detectors have been selected! Enable geds and/or spms and/or ch000 in config.json"
                 )
