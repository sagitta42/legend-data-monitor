--- conflicted
+++ resolved
@@ -73,13 +73,7 @@
     generate_plots(config, plt_path)
 
 
-<<<<<<< HEAD
 def auto_control_plots(plot_config: str, file_keys: str, prod_path: str, prod_config: str):
-=======
-def auto_control_plots(
-    xplot_config: str, file_keys: str, prod_path: str, prod_config: str
-):
->>>>>>> ab5af34e
     """Set the configuration file and the output paths when a config file is provided during automathic data processing. The function to generate plots is then automatically called."""
     # -------------------------------------------------------------------------
     # Read user settings
