import importlib.resources
import json
import logging
import os
from datetime import datetime

import numpy as np
import pygama.lgdo.lh5_store as lh5
from pygama.lgdo import LH5Store
from pygama.raw.orca import orca_streamer

from . import timecut

pkg = importlib.resources.files("legend_data_monitor")


def read_json_files():
    """Read json files of 'settings/' folder and return three lists."""
    with open("config.json") as f:
        data_config = json.load(f)
    with open(pkg / "settings" / "par-settings.json") as g:
        data_par = json.load(g)
    with open(pkg / "settings" / "plot-settings.json") as h:
        data_plot = json.load(h)
    j_config = []
    j_par = []
    j_plot = []

    j_config.append(data_config["run_info"])  # 0
    j_config.append(data_config["period"])  # 1
    j_config.append(data_config["run"])  # 2
    j_config.append(data_config["datatype"])  # 3
    j_config.append(data_config["det_type"])  # 4
    j_config.append(data_config["par_to_plot"])  # 5
    j_config.append(data_config["time_slice"])  # 6
    j_config.append(data_config["time_window"])  # 7
    j_config.append(data_config["last_hours"])  # 8
    j_config.append(data_config["status"])  # 9
    j_config.append(data_config["time-format"])  # 10
    j_config.append(data_config["verbose"])  # 11

    j_par.append(data_par["par_to_plot"])  # 0

    j_plot.append(data_plot["spms_name_dict"])  # 0
    j_plot.append(data_plot["geds_name_dict"])  # 1
    j_plot.append(data_plot["spms_col_dict"])  # 2
    j_plot.append(data_plot["geds_col_dict"])  # 3

    return j_config, j_par, j_plot


j_config, j_par, j_plot = read_json_files()


def load_channels(raw_files):
    """
    Load channel map.

    Description
    -----------
    Return 3 dictionaries for geds/spms/other (pulser, aux)
    containing info about the crate, card, and orca channel.

    Parameters
    ----------
    raw_files : list
                Strings of lh5 raw files
    """
    channels = lh5.ls(raw_files[0], "")
    filename = os.path.basename(raw_files[0])
    fn_split = filename.split("-")
    orca_name = (
        f"{fn_split[0]}-{fn_split[1]}-{fn_split[2]}-{fn_split[3]}-{fn_split[4]}.orca"
    )
    data_type = fn_split[3]
    orca_path = j_config[0]["path"]["orca-files"]
    period = j_config[1]
    run = j_config[2]
    orca_file = f"{orca_path}{data_type}/{period}/{run}/{orca_name}"
    orstr = orca_streamer.OrcaStreamer()
    orstr.open_stream(orca_file)
    channel_map = json.loads(orstr.header["ObjectInfo"]["ORL200Model"]["DetectorMap"])
    store = LH5Store()

    geds_dict = {}
    spms_dict = {}
    other_dict = {}

    for ch in channels:
        crate = store.read_object(f"{ch}/raw/crate", raw_files[0])[0].nda[0]
        card = store.read_object(f"{ch}/raw/card", raw_files[0])[0].nda[0]
        ch_orca = store.read_object(f"{ch}/raw/ch_orca", raw_files[0])[0].nda[0]
        daq_dict = {}
        daq_dict["crate"] = crate
        daq_dict["card"] = card
        daq_dict["ch_orca"] = ch_orca

        if crate == 0:
            for det, entry in channel_map.items():
                if (
                    entry["daq"]["crate"] == f"{crate}"
                    and entry["daq"]["board_slot"] == f"{card}"
                    and entry["daq"]["board_ch"] == f"{ch_orca}"
                ):
                    string_dict = {}
                    string_dict["number"] = entry["string"]["number"]
                    string_dict["position"] = entry["string"]["position"]

                    geds_dict[ch] = {
                        "system": "ged",
                        "det": det,
                        "string": string_dict,
                        "daq": daq_dict,
                    }

        if crate == 1:
            other_dict[ch] = {"system": "--", "daq": daq_dict}
        if crate == 2:
            spms_dict[ch] = {"system": "spm", "daq": daq_dict}

    return geds_dict, spms_dict, other_dict


def read_geds(geds_dict):
    """
    Build an array of germanium strings.

    Parameters
    ----------
    geds_dict: dictionary
               Contains info (crate, card, ch_orca) for geds
    """
<<<<<<< HEAD
    string_tot  = []
=======
    geds_list = list(geds_dict.keys())
    string_tot = []
>>>>>>> ee1b946a
    string_name = []

    # no of strings
    str_no = [
        v["string"]["number"]
        for k, v in geds_dict.items()
        if v["string"]["number"] != "--"
    ]
    min_str = int(min(str_no))
    max_str = int(max(str_no))
    idx = min_str

    # fill lists with strings of channels ('while' loop over no of string)
    while idx <= max_str:
        string = [k for k, v in geds_dict.items() if v["string"]["number"] == str(idx)]
        pos = []
<<<<<<< HEAD
        for v1 in geds_dict.values():
          for k2,v2 in v1.items():
            if k2=='string':
              for k3,v3 in v2.items():
                  if k3=='position' and v1['string']['number'] == str(idx):
                     pos.append(v3)

        if len(string)==0:
           idx += 1
=======
        for k1, v1 in geds_dict.items():
            for k2, v2 in v1.items():
                if k2 == "string":
                    for k3, v3 in v2.items():
                        if k3 == "position" and v1["string"]["number"] == str(idx):
                            pos.append(v3)

        if len(string) == 0:
            idx += 1
>>>>>>> ee1b946a
        else:
            # order channels within a string
            pos, string = (list(t) for t in zip(*sorted(zip(pos, string))))
            string_tot.append(string)
            string_name.append(f"{idx}")
            idx += 1

    return string_tot, string_name


def read_spms(spms_dict):
    """
    Build two lists for IN and OUT spms.

    Parameters
    ----------
    spms_dict: dictionary
               Contains info (crate, card, ch_orca) for spms
    """
    spms_map = json.load(open(pkg / "settings" / "spms_map.json"))
    top_ob = []
    bot_ob = []
    top_ib = []
    bot_ib = []

    # loop over spms channels (i.e. channels w/ crate=2)
    for ch in list(spms_dict.keys()):
        card = spms_dict[ch]["daq"]["card"]
        ch_orca = spms_dict[ch]["daq"]["ch_orca"]

        idx = "0"
        for serial in list(spms_map.keys()):
            if (
                spms_map[serial]["card"] == card
                and spms_map[serial]["ch_orca"] == ch_orca
            ):
                idx = str(serial)
<<<<<<< HEAD
        if idx=='0': continue

        spms_type = spms_map[idx]['type']
        spms_pos  = spms_map[idx]['pos']
        if spms_type=='OB' and spms_pos=='top': top_ob.append(ch)
        if spms_type=='OB' and spms_pos=='bot': bot_ob.append(ch)
        if spms_type=='IB' and spms_pos=='top': top_ib.append(ch)
        if spms_type=='IB' and spms_pos=='bot': bot_ib.append(ch)

    
    half_len_top_ob = int(len(top_ob)/2)
    half_len_bot_ob = int(len(bot_ob)/2)
    top_ob_1 = top_ob[half_len_top_ob:]
    top_ob_2 = top_ob[:half_len_top_ob]
    bot_ob_1 = bot_ob[half_len_bot_ob:]
    bot_ob_2 = bot_ob[:half_len_bot_ob]
    string_tot_div = [top_ob_1, top_ob_2, bot_ob_1, bot_ob_2, top_ob, bot_ob]
    string_name_div = ["top_OB (1)", "top_OB (2)", "bot_OB (1)", "bot_OB (2)", "top_IB", "bot_IB"]
    
    string_tot = [top_ob, bot_ob, top_ob, bot_ob]
=======
        if idx == "0":
            continue

        spms_type = spms_map[idx]["type"]
        spms_pos = spms_map[idx]["pos"]
        if spms_type == "OB" and spms_pos == "top":
            top_OB.append(ch)
        if spms_type == "OB" and spms_pos == "bot":
            bot_OB.append(ch)
        if spms_type == "IB" and spms_pos == "top":
            top_IB.append(ch)
        if spms_type == "IB" and spms_pos == "bot":
            bot_IB.append(ch)

    half_len_topOB = int(len(top_OB) / 2)
    half_len_botOB = int(len(bot_OB) / 2)
    top_OB_1 = top_OB[half_len_topOB:]
    top_OB_2 = top_OB[:half_len_topOB]
    bot_OB_1 = bot_OB[half_len_botOB:]
    bot_OB_2 = bot_OB[:half_len_botOB]
    string_tot_div = [top_OB_1, top_OB_2, bot_OB_1, bot_OB_2, top_IB, bot_IB]
    string_name_div = [
        "top_OB (1)",
        "top_OB (2)",
        "bot_OB (1)",
        "bot_OB (2)",
        "top_IB",
        "bot_IB",
    ]

    string_tot = [top_OB, bot_OB, top_IB, bot_IB]
>>>>>>> ee1b946a
    string_name = ["top_OB", "bot_OB", "top_IB", "bot_IB"]

    return string_tot, string_name, string_tot_div, string_name_div


def check_par_values(times_average, par_average, parameter, detector, det_type):
    """
    Check parameter values.

    Description
    -----------
    Check if a given parameter is above or below a given threshold. If this
    happens, the corresponding UTC interval time at which this happens is recorded
    in the .log file as a WARNING together with the parameter and detector names.


    Parameters
    ----------
    times_average: array
                   Array with x-axis time average values
    par_average  : array
                   Array with y-axis parameter average values
    parameter    : string
                   Name of the parameter to plot
    detector     : string
                   Channel of the detector
    det_type     : string
                   Type of detector (geds or spms)
    """
    low_lim = j_par[0][parameter]["limit"][det_type][0]
    upp_lim = j_par[0][parameter]["limit"][det_type][1]
    units = j_par[0][parameter]["units"]
    thr_flag = 0

    idx = 0
    while idx + 1 < len(par_average):
        # value below the threshold
        if low_lim != "null":
            if par_average[idx] < low_lim:
                thr_flag = 1  # problems!
                j = 0
                time1 = datetime.fromtimestamp(times_average[idx]).strftime(
                    "%d/%m %H:%M:%S"
                )
                while par_average[idx + j] < low_lim and idx + j + 1 < len(par_average):
                    j = j + 1
                idx = idx + j - 1
                time2 = datetime.fromtimestamp(times_average[idx]).strftime(
                    "%d/%m %H:%M:%S"
                )
                if time1 == time2:
                    logging.warning(
                        f' "{parameter}"<{low_lim} {units} (at {time1}) for ch={detector}'
                    )
                else:
                    logging.warning(
                        f' "{parameter}"<{low_lim} {units} ({time1} -> {time2}) for ch={detector}'
                    )
            idx = idx + 1
        # value above the threshold
        if upp_lim != "null":
            if par_average[idx] > upp_lim:
                thr_flag = 1  # problems!
                j = 0
                time1 = datetime.fromtimestamp(times_average[idx]).strftime(
                    "%d/%m %H:%M:%S"
                )
                while par_average[idx + j] > upp_lim and idx + j + 1 < len(par_average):
                    j = j + 1
                idx = idx + j - 1
                time2 = datetime.fromtimestamp(times_average[idx]).strftime(
                    "%d/%m %H:%M:%S"
                )
                if time1 == time2:
                    logging.warning(
                        f' "{parameter}">{upp_lim} {units} (at {time1}) for ch={detector}'
                    )
                else:
                    logging.warning(
                        f' "{parameter}">{upp_lim} {units} ({time1} -> {time2}) for ch={detector}'
                    )
            idx = idx + 1
        # value within the limits
        else:
            idx = idx + 1

    return thr_flag


def build_utime_array(raw_files, detector, det_type):
    """
    Return an array with shifted time arrays for geds detectors.

    Parameters
    ----------
    raw_files : list
                Strings of lh5 raw files
    detector  : string
                Channel of the detector
    det_type  : string
                Type of detector (geds or spms)
    """
    if det_type == "spms":
        utime_array = load_shifted_times(raw_files, "spms", detector)
    if det_type == "geds":
        utime_array = load_shifted_times(raw_files, "geds", detector)

    return utime_array


def load_shifted_times(raw_files, det_type, detector):
    """
    Return an array with shifted time arrays for spms detectors.

    Parameters
    ----------
    raw_files    : list/string
                   Strings of lh5 raw files
    det_type      : string
                   Type of detector (geds or spms)
    detector     : string
                   Name of the detector
    """
    utime_array = np.empty((0, 0))
    tmp_array = np.empty((0, 0))

    if isinstance(raw_files, list):
        for raw_file in raw_files:
            tmp_array = lh5.load_nda(raw_file, ["runtime"], detector + "/raw")[
                "runtime"
            ]
            utime_array = np.append(
                utime_array, add_offset_to_timestamp(tmp_array, raw_file)
            )
    else:
        tmp_array = lh5.load_nda(raw_files, ["runtime"], detector + "/raw")["runtime"]
        utime_array = np.append(
            utime_array, add_offset_to_timestamp(tmp_array, raw_files)
        )

    return utime_array


def add_offset_to_timestamp(tmp_array, raw_file):
    """
    Add a time shift to the filename given by the time shown in 'runtime'.

    Parameters
    ----------
    tmp_array : array
                Time since beginning of file
    raw_file  : string
                String of lh5 raw file
    """
    date_time = (((raw_file.split("/")[-1]).split("-")[4]).split("Z")[0]).split("T")
    date = date_time[0]
    time = date_time[1]
    run_start = datetime.strptime(date + time, "%Y%m%d%H%M%S")
    utime_array = tmp_array + np.full(tmp_array.size, run_start.timestamp())

    return utime_array


def build_par_array(raw_files, dsp_files, parameter, detector, det_type):
    """
    Build an array with parameter values.

    Parameters
    ----------
    raw_files   : list
                  Strings of lh5 raw files
    dsp_files   : list
                  Strings of lh5 dsp files
    parameter   : string
                  Name of the parameter
    detector    : string
                  Channel of the detector
    det_type    : string
                  Type of detector (geds or spms)
    """
    utime_array = build_utime_array(raw_files, detector, det_type)
    if j_par[0][parameter]["tier"] == 1:
        par_array = lh5.load_nda(raw_files, [parameter], detector + "/raw/")[parameter]
    else:
        par_array = lh5.load_nda(dsp_files, [parameter], detector + "/dsp/")[parameter]
        if len(par_array) == 2 * len(utime_array):
            par_array = par_array[: len(utime_array)]

    return par_array


def time_analysis(utime_array, par_array, time_cut):
    """
    Return the timestamp & parameter lists after the time cuts.

    Parameters
    ----------
    utime_array : array
                  Array of (already shifted) timestamps
    par_array   : array
                  Array with parameter values
    time_cut    : list
                  List with info about time cuts
    """
    # time window analysis
    if len(time_cut) == 4:
        start_index, end_index = timecut.min_max_timestamp_thr(
            utime_array.tolist(),
            time_cut[0] + " " + time_cut[1],
            time_cut[2] + " " + time_cut[3],
        )
        # to handle particular cases where the timestamp array is outside the time window:
        if end_index != end_index or start_index != start_index:
            return [], []
        if len(utime_array) != 0:
            utime_array = timecut.cut_array_in_min_max(
                utime_array, start_index, end_index
            )
        if len(par_array) != 0:
            par_array = timecut.cut_array_in_min_max(par_array, start_index, end_index)
    # last X hours analysis
    if len(time_cut) == 3:
        start_index = timecut.min_timestamp_thr(utime_array.tolist(), time_cut)
        if len(utime_array) != 0:
            utime_array = timecut.cut_array_below_min(utime_array, start_index)
        if len(par_array) != 0:
            par_array = timecut.cut_array_below_min(par_array, start_index)

    return utime_array, par_array


def par_time_average(utime_array, par_array, time_slice):
    """
    Compute time average using time slice.

    Description
    -----------
    Redifines the time/parameter arrays by selecting only
    values that differ by a quantity equal to 'time_slice'.

    Parameters
    ----------
    utime_array : array
                  Array of (already shifted) timestamps
    par_array   : array
                  Array with parameter values
    time_slice  : int
                  Step value to separate parameter values in plot
    """
    bins = np.arange(
        (np.amin(utime_array) // time_slice) * time_slice,
        ((np.amax(utime_array) // time_slice) + 2) * time_slice,
        time_slice,
    )
    binned = np.digitize(utime_array, bins)
    bin_nos = np.unique(binned)

    par_average = np.zeros(len(bins) - 1)
    par_average[:] = np.nan
    par_std = np.zeros(len(bins) - 1)
    par_std[:] = np.nan
    for i in bin_nos:
        par_average[i - 1] = np.mean(par_array[np.where(binned == i)[0]])
        par_std[i - 1] = np.std(par_array[np.where(binned == i)[0]])
    times_average = (bins[:-1] + bins[1:]) / 2

    return times_average, par_average


def puls_analysis(raw_file, detector, det_type):
    """
    Select pulser events.

    Description
    -----------
    Returns an array with pulser only entries, an array with detector and
    pulser entries, an array with detector only entries.


    Parameters
    ----------
    raw_file : string
               lh5 raw file
    detector : string
               Channel of the detector
    det_type : string
               Type of detector (geds or spms)
    """
    wfs = lh5.load_nda(raw_file, ["values"], "ch000/raw/waveform")["values"]
    det_and_puls_ievt = lh5.load_nda(raw_file, ["eventnumber"], detector + "/raw")[
        "eventnumber"
    ]  # detector+pulser events
    puls_ievt = lh5.load_nda(raw_file, ["eventnumber"], "ch000/raw")[
        "eventnumber"
    ]  # not all events are pulser events
    pulser_entry = []
    not_pulser_entry = []

    """
    for idx,_wf in enumerate(wfs):
        # if len([*filter(lambda x: x >= 17000, wf)]):
        # if any(y > 17000 for y in wf):
        if sum(wf) / len(wf) > 15000:
            pulser_entry.append(idx)
        else:
            not_pulser_entry.append(idx)
    """
    for idx in range(0, len(wfs)):
        not_pulser_entry.append(idx)

    # pulser entries
    puls_only_ievt = puls_ievt[np.isin(puls_ievt, pulser_entry)]
    # not pulser entries
    not_puls_ievt = puls_ievt[np.isin(puls_ievt, not_pulser_entry)]
    # detector entries
    det_only_ievt = det_and_puls_ievt[np.isin(det_and_puls_ievt, not_puls_ievt)]

    return puls_only_ievt, det_and_puls_ievt, det_only_ievt


def remove_nan_values(par_array, time_array):
    """
    Remove NaN values from arrays.

    Description
    -----------
    Removes the 'nan' values that appear in
    the array with the parameters values (and,
    consequently, the corresponding entries in the
    time array).

    Parameters
    ----------
    par_array  : array
                 Array with parameter values
    time_array : array
                 Array with time values
    """
    par_array_no_nan = []
    time_array_no_nan = []

    if np.isnan(par_array).any():
        par_array_no_nan = par_array[~np.isnan(par_array)]
        time_array_no_nan = time_array[~np.isnan(par_array)]
    else:
        par_array_no_nan = par_array
        time_array_no_nan = time_array

    return np.asarray(par_array_no_nan), np.asarray(time_array_no_nan)<|MERGE_RESOLUTION|>--- conflicted
+++ resolved
@@ -130,12 +130,7 @@
     geds_dict: dictionary
                Contains info (crate, card, ch_orca) for geds
     """
-<<<<<<< HEAD
     string_tot  = []
-=======
-    geds_list = list(geds_dict.keys())
-    string_tot = []
->>>>>>> ee1b946a
     string_name = []
 
     # no of strings
@@ -152,7 +147,6 @@
     while idx <= max_str:
         string = [k for k, v in geds_dict.items() if v["string"]["number"] == str(idx)]
         pos = []
-<<<<<<< HEAD
         for v1 in geds_dict.values():
           for k2,v2 in v1.items():
             if k2=='string':
@@ -162,17 +156,6 @@
 
         if len(string)==0:
            idx += 1
-=======
-        for k1, v1 in geds_dict.items():
-            for k2, v2 in v1.items():
-                if k2 == "string":
-                    for k3, v3 in v2.items():
-                        if k3 == "position" and v1["string"]["number"] == str(idx):
-                            pos.append(v3)
-
-        if len(string) == 0:
-            idx += 1
->>>>>>> ee1b946a
         else:
             # order channels within a string
             pos, string = (list(t) for t in zip(*sorted(zip(pos, string))))
@@ -210,7 +193,6 @@
                 and spms_map[serial]["ch_orca"] == ch_orca
             ):
                 idx = str(serial)
-<<<<<<< HEAD
         if idx=='0': continue
 
         spms_type = spms_map[idx]['type']
@@ -231,39 +213,6 @@
     string_name_div = ["top_OB (1)", "top_OB (2)", "bot_OB (1)", "bot_OB (2)", "top_IB", "bot_IB"]
     
     string_tot = [top_ob, bot_ob, top_ob, bot_ob]
-=======
-        if idx == "0":
-            continue
-
-        spms_type = spms_map[idx]["type"]
-        spms_pos = spms_map[idx]["pos"]
-        if spms_type == "OB" and spms_pos == "top":
-            top_OB.append(ch)
-        if spms_type == "OB" and spms_pos == "bot":
-            bot_OB.append(ch)
-        if spms_type == "IB" and spms_pos == "top":
-            top_IB.append(ch)
-        if spms_type == "IB" and spms_pos == "bot":
-            bot_IB.append(ch)
-
-    half_len_topOB = int(len(top_OB) / 2)
-    half_len_botOB = int(len(bot_OB) / 2)
-    top_OB_1 = top_OB[half_len_topOB:]
-    top_OB_2 = top_OB[:half_len_topOB]
-    bot_OB_1 = bot_OB[half_len_botOB:]
-    bot_OB_2 = bot_OB[:half_len_botOB]
-    string_tot_div = [top_OB_1, top_OB_2, bot_OB_1, bot_OB_2, top_IB, bot_IB]
-    string_name_div = [
-        "top_OB (1)",
-        "top_OB (2)",
-        "bot_OB (1)",
-        "bot_OB (2)",
-        "top_IB",
-        "bot_IB",
-    ]
-
-    string_tot = [top_OB, bot_OB, top_IB, bot_IB]
->>>>>>> ee1b946a
     string_name = ["top_OB", "bot_OB", "top_IB", "bot_IB"]
 
     return string_tot, string_name, string_tot_div, string_name_div
