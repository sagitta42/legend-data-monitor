from __future__ import annotations

import importlib.resources
import json
import logging
import operator
import os
import sys
from datetime import datetime, timedelta

import numpy as np
import pandas as pd
import pygama.lgdo.lh5_store as lh5
from legendmeta import LegendMetadata
from pygama.flow import DataLoader

from . import timecut

pkg = importlib.resources.files("legend_data_monitor")
ops = {"<=": operator.le, "<": operator.lt, ">=": operator.ge, ">": operator.gt}
lmeta = LegendMetadata()


def read_json_files():
    """Read json files of 'settings/' folder and return three lists."""
    with open(pkg / "settings" / "lngs-config.json") as f:
        data_config = json.load(f)
    with open(pkg / "settings" / "par-settings.json") as g:
        data_par = json.load(g)
    with open(pkg / "settings" / "plot-settings.json") as h:
        data_plot = json.load(h)
    j_config = []
    j_par = []
    j_plot = []

    j_config.append(data_config["run_info"])  # 0
    j_config.append(data_config["period"])  # 1
    j_config.append(data_config["run"])  # 2
    j_config.append(data_config["file_keys"])  # 3
    j_config.append(data_config["datatype"])  # 4
    j_config.append(data_config["det_type"])  # 5
    j_config.append(data_config["par_to_plot"])  # 6
    j_config.append(data_config["plot_style"])  # 7
    j_config.append(data_config["time_window"])  # 8
    j_config.append(data_config["last_hours"])  # 9
    j_config.append(data_config["status"])  # 10
    j_config.append(data_config["time-format"])  # 11
    j_config.append(data_config["verbose"])  # 12

    j_par.append(data_par["par_to_plot"])  # 0

    j_plot.append(data_plot["spms_col_dict"])  # 0
    j_plot.append(data_plot["geds_col_dict"])  # 1

    return j_config, j_par, j_plot


j_config, j_par, j_plot = read_json_files()
exp = j_config[0]["exp"]
files_path = j_config[0]["path"]["lh5-files"]
version = j_config[0]["path"]["version"]
output = j_config[0]["path"]["output"]
period = j_config[1]
run = j_config[2]
file_keys = j_config[3]
datatype = j_config[4]
keep_puls_pars = j_config[6]["pulser"]["keep_puls_pars"]
keep_phys_pars = j_config[6]["pulser"]["keep_phys_pars"]
keep_phys_pars = j_config[6]["pulser"]["keep_phys_pars"]
qc_flag = j_config[6]["quality_cuts"]
qc_version = j_config[6]["quality_cuts"]["version"]["QualityCuts_flag"][
    "apply_to_version"
]
is_qc_version = j_config[6]["quality_cuts"]["version"]["isQC_flag"]["apply_to_version"]
time_window = j_config[8]
last_hours = j_config[9]
verbose = j_config[12]


def write_config(
    files_path: str,
    version: str,
    det_map: list[list[str]],
    parameters: list[str],
    det_type: str,
):
    """
    Write DataLoader config file.

    Parameters
    ----------
    files_path
                Path previous to generated files path
    version
                Version of processed data
    det_map
                Map of detectors
    parameters
                Parameters to plot
    det_type
                Type of detector (geds, spms or ch000)
    """
    if "0" in det_type:
        if det_type == "ch00":
            det_type = "evts"
        det_list = [0]
        dict_dbconfig = {
            "data_dir": files_path + version + "/generated/tier",
            "tier_dirs": {"dsp": "/dsp"},
            "file_format": {
                "dsp": "/phy/{period}/{run}/{exp}-{period}-{run}-phy-{timestamp}-tier_dsp.lh5"
            },
            "table_format": {"dsp": "ch{ch:03d}/dsp"},
            "tables": {"dsp": det_list},
            "columns": {"dsp": parameters},
        }
        dict_dlconfig = {"levels": {"dsp": {"tiers": ["dsp"]}}, "channel_map": {}}
    else:
        # flattening list[list[str]] to list[str]
        flat_list = [ch for det in det_map for ch in det]

        # converting channel number to int to give array as input to FileDB
        det_list = [int(elem.split("ch")[-1]) for elem in flat_list]

        # removing channels having no hit data
        if "60" in exp: run = "r022"
        if "200" in exp: run = "r010"
        json_file = f"{exp.upper()}-{period}-{run}-T%-all-config"
        map_lmeta = lmeta["dataprod"]["config"]
        status_dict = map_lmeta[json_file]["hardware_configuration"]["channel_map"]

        removed_chs = [int(k.split("ch")[-1]) for k,v in status_dict.items() if v["software_status"] == "Off"]
        for ch in removed_chs:
<<<<<<< HEAD
            if ch in det_list:
                det_list.remove(ch)
=======
            if ch in hit_list:
                hit_list.remove(ch)
        for ch in removed_chs:
            if ch in dsp_list:
                dsp_list.remove(ch)
>>>>>>> 1ef6f4bf

        dict_dbconfig = {
            "data_dir": files_path + version + "/generated/tier",
            "tier_dirs": {"dsp": "/dsp", "hit": "/hit"},
            "file_format": {
                "dsp": "/phy/{period}/{run}/{exp}-{period}-{run}-phy-{timestamp}-tier_dsp.lh5",
                "hit": "/phy/{period}/{run}/{exp}-{period}-{run}-phy-{timestamp}-tier_hit.lh5",
            },
            "table_format": {"dsp": "ch{ch:03d}/dsp", "hit": "ch{ch:03d}/hit"},
            "tables": {"dsp": det_list, "hit": det_list},
            "columns": {"dsp": parameters, "hit": parameters},
        }
        dict_dlconfig = {
            "levels": {"hit": {"tiers": ["dsp", "hit"]}},
            "channel_map": {},
        }

    # Serializing json
    json_dbconfig = json.dumps(dict_dbconfig, indent=4)
    json_dlconfig = json.dumps(dict_dlconfig, indent=4)

    # Writing to _.json
    dbconfig_filename = str(pkg / "settings" / f"dbconfig_{det_type}.json")
    dlconfig_filename = str(pkg / "settings" / f"dlconfig_{det_type}.json")

    # Writing FileDB config file
    with open(dbconfig_filename, "w") as outfile:
        outfile.write(json_dbconfig)

    # Writing DataLoader config file
    with open(dlconfig_filename, "w") as outfile:
        outfile.write(json_dlconfig)

    return dbconfig_filename, dlconfig_filename


def read_from_dataloader(
    dbconfig: str, dlconfig: str, query: str | list[str], parameters: list[str]
):
    """
    Return the loaded data as a pandas DataFrame.

    Parameters
    ----------
    dbconfig
                Database filename
    dlconfig
                Configuration filename
    query
                Cut over files
    parameters
                Parameters to load
    """
    dl = DataLoader(dlconfig, dbconfig)
    dl.set_files(query)
    dl.set_output(fmt="pd.DataFrame", columns=parameters)

    return dl.load()


def set_query(time_cut: list, start_code: str, run: str | list[str]):
    """
    Load specific runs and/or files.

    Parameters
    ----------
    time_cut
                List with info about time cuts
    start_code
                Starting time of the code
    run
                Run(s) to load
    """
    query = ""

    # Reading from file or list of keys
    if file_keys != "":
        if isinstance(file_keys, list):
            query = file_keys
        else:
            with open(file_keys) as f:
                lines = f.readlines()
            keys = [(line.strip("\n")).split("-")[-1] for line in lines]
            query = keys

    # Applying time cut
    if len(time_cut) > 0:
        start, stop = timecut.time_dates(time_cut, start_code)
        start_datetime = datetime.strptime(start, "%Y%m%dT%H%M%SZ")
        start_datetime = start_datetime - timedelta(minutes=120)
        start = start_datetime.strftime("%Y%m%dT%H%M%SZ")
        if query != "":
            query += " and "
        query += f"timestamp > '{start}' and timestamp < '{stop}'"

    # Applying run cut
    if run:
        if query != "":
            query += " and "
        if isinstance(run, str):
            query += f"run == '{run}'"
        elif isinstance(run, list):
            for r in run:
                query += f"run == '{r}' or "
            # Just the remove the final 'or'
            query = query[:-4]

    if query == "":
        logging.error(
            "Empty query: provide at least a run, a time interval or a list of files to open, try again!"
        )
        sys.exit(1)

    return query


def get_qc_method(version: str, qc_version: str, is_qc_version: str):
    """
    Define the quality cut method to use, depending on the version of processed files under inspection.

    Parameters
    ----------
    version
                Version of processed files under inspection
    qc_version
                Version condition for Quality_Cuts flag (eg. "<=v06.00")
    is_qc_version
                Version condition for isQC flag (eg. ">v06.00")
    """
    # if True, we use 'Quality_cuts' as quality cuts
    if ops[qc_version[:-6]](version, qc_version[-6:]):
        qc_method = "Quality_cuts"

    # if True, we use 'is_valid_0vbb' as quality cuts
    elif ops[is_qc_version[:-6]](version, is_qc_version[-6:]):
        # get available parameters in hit files
        config_hit_file_path = files_path + version + "/inputs/config/tier_hit/"
        config_hit_file = [
            config_hit_file_path + f
            for f in os.listdir(config_hit_file_path)
            if "ICPC" in f
        ][0]
        with open(config_hit_file) as d:
            hit_dict = json.load(d)
        avail_hit_pars = hit_dict["outputs"]

        # check if the wanted selection has been implemented in the version of interest or not
        config_selection = j_config[6]["quality_cuts"]["version"]["isQC_flag"]["which"]
        if config_selection in avail_hit_pars:
            qc_method = j_config[6]["quality_cuts"]["version"]["isQC_flag"]["which"]
        else:
            logging.error(
                f"'{config_selection}' has not been implemented in version {version}, try again with another flag, another version in {files_path}!\n(...or check quality cut versions in config file...)"
            )
            sys.exit(1)

    else:
        logging.error(
            "There is a conflict among files' version and quality cuts versions, check it!"
        )
        sys.exit(1)

    return qc_method


def load_df_cols(par_to_plot: list[str], det_type: str):
    """
    Load parameters to plot starting from config file input.

    Parameters
    ----------
    par_to_plot
                Parameters to load for a given type of detector.
    det_type
                Type of detector (geds or spms)
    """
    db_parameters = par_to_plot

    if "uncal_puls" in db_parameters:
        db_parameters = [db.replace("uncal_puls", "trapTmax") for db in db_parameters]
    if "cal_puls" in db_parameters:
        db_parameters = [
            db.replace("cal_puls", "cuspEmax_ctc_cal") for db in db_parameters
        ]
    if "K_lines" in db_parameters:
        db_parameters = [
            db.replace("K_lines", "cuspEmax_ctc_cal") for db in db_parameters
        ]
    if "event_rate" in db_parameters:
        if det_type == "spms":
            db_parameters = [
                db.replace("event_rate", "energies") for db in db_parameters
            ]

    # load quality cuts, if enabled
    if qc_flag[det_type] is True:
        qc_method = get_qc_method(version, qc_version, is_qc_version)
        db_parameters.append(qc_method)

    # load always timestamps
    db_parameters.append("timestamp")

    return db_parameters


def load_geds():
    """Load channel map for geds."""
<<<<<<< HEAD
    ex = 'l' + exp.split('l')[1].zfill(3)
    json_file = f"{ex}-{period}-r%-T%-all-config"
=======
    ex = "l" + exp.split("l")[1].zfill(3)
    json_file = f"{exp}-{period}-r%-T%-all-config"
>>>>>>> 1ef6f4bf
    map_lmeta = lmeta["hardware"]["configuration"]["channelmaps"]
    channel_map = map_lmeta[json_file]

    geds_dict = {}
    for k1, v1 in channel_map.items():
        if v1["system"] == "geds":  # keep only geds
            info_dict = {}
            info_dict["system"] = v1["system"]
<<<<<<< HEAD
            #info_dict["det_type"] = k1["det_type"]
=======
            # info_dict["det_type"] = k1["det_type"]
>>>>>>> 1ef6f4bf
            info_dict["electronics"] = v1["electronics"]
            info_dict["det_id"] = k1

            for k2, v2 in v1.items():
                if k2 == "location":
                    info_dict["string"] = {
                        "number": str(v2["string"]),
                        "position": str(v2["position"]),
                    }
                if k2 == "daq":
                    info_dict[k2] = {
<<<<<<< HEAD
                        "board_ch": str(v1[k2]["channel"]),  
                        "board_slot": str(v2["card"]["id"]), 
=======
                        "board_ch": str(v1[k2]["channel"]),
                        "board_slot": str(v2["card"]["id"]),
>>>>>>> 1ef6f4bf
                        "board_id": str(v2["card"]["address"]),
                        "crate": str(v1[k2]["crate"]),
                    }
                if k2 == "voltage":
                    info_dict["high_voltage"] = v1[k2]

            # get the FC channel
            channel = v1["daq"]["fcid"]
            if channel < 10:
                channel = f"ch00{channel}"
            elif channel > 9 and channel < 100:
                channel = f"ch0{channel}"
            else:
                channel = f"ch{channel}"
            # final dictionary
            geds_dict[channel] = info_dict

        # sorting channels in dict
        geds_keys = list(geds_dict.keys())
        geds_keys.sort()
        geds_dict = {i: geds_dict[i] for i in geds_keys}

    return geds_dict


def load_spms():
    """Load channel map for spms."""
<<<<<<< HEAD
    ex = 'l' + exp.split('l')[1].zfill(3)
    json_file = f"{ex}-{period}-r%-T%-all-config"
    map_lmeta = lmeta["hardware"]["configuration"]["channelmaps"]
    channel_map = map_lmeta[json_file]
=======
    map_path = j_config[0]["path"]["channel-map"]

    if exp == "l60":
        map_file = map_path + f"{exp.upper()}-{period}-r%-T%-SiPM-config.json"
        with open(map_file) as f:
            spms_dict = json.load(f)

    if exp == "l200":
        # we keep using L60 map because L200 map has no info about spms positions
        map_file = map_path + f"L60-p01-r%-T%-SiPM-config.json"
        with open(map_file) as f:
            spms_dict = json.load(f)

        """
        # a future possible dictionary for L200
        json_file = f"{exp.upper()}-{period}-r%-T%-all-config"
        map_lmeta = lmeta["hardware"]["configuration"]["channelmaps"]
        channel_map = map_lmeta[json_file]

        spms_dict = {}
        for k1,v1 in channel_map.items():
            if 'S0' in k1: # keep only spms
                info_dict = {}
                info_dict["system"] = "spm"
                info_dict["det_id"] = v1["detname"]
                info_dict["barrel"] = str(v1["location"]["fiber"])[2:]

                for k2,v2 in v1.items():
                    if k2 == "detname":
                        info_dict["det_id"] = v2
                    if k2 == "daq":
                        info_dict[k2] = {
                            "board_ch": str(v1[k2]["channel"]), # check if it's ok
                            "board_slot": str(v2["card"]["id"]), # check if it's ok
                            "board_id": str(v2["card"]["address"]),
                            "crate": str(v1[k2]["crate"])
                        }
                # get the FC channel
                channel = v1["daq"]["fc_channel"]
                if channel < 10:
                    channel = f"ch00{channel}"
                elif channel > 9 and channel < 100:
                    channel = f"ch0{channel}"
                else:
                    channel = f"ch{channel}"
                # final dictionary
                spms_dict[channel] = info_dict
>>>>>>> 1ef6f4bf

    spms_dict = {}
    for k1,v1 in channel_map.items():
        if v1["system"] == "spms": # keep only spms
            info_dict = {}
            info_dict["system"] = v1["system"]
            info_dict["det_id"] = v1["name"]
            info_dict["barrel"] = str(v1["location"]["fiber"])[:2]
            info_dict["position"] = str(v1["location"]["position"])
            info_dict["daq"] = v1["daq"]
            info_dict["electronics"] = v1["electronics"]
            

            # get the FC channel
            channel = v1["daq"]["fcid"]
            if channel < 10:
                channel = f"ch00{channel}"
            elif channel > 9 and channel < 100:
                channel = f"ch0{channel}"
            else:
                channel = f"ch{channel}"
            # final dictionary
            spms_dict[channel] = info_dict

    # sorting channels in dict
    spms_keys = list(spms_dict.keys())
    spms_keys.sort()
    spms_dict = {i: spms_dict[i] for i in spms_keys}

    return spms_dict


def read_geds(geds_dict: dict):
    """
    Build an array of germanium strings.

    Parameters
    ----------
    geds_dict
               Contains info (crate, card, ch_orca) for geds
    """
    string_tot = []
    string_name = []

    # no of strings
<<<<<<< HEAD
    str_no = [
        v["string"]["number"]
        for k, v in geds_dict.items()
    ]
=======
    str_no = [v["string"]["number"] for k, v in geds_dict.items()]
>>>>>>> 1ef6f4bf
    min_str = int(min(str_no))
    max_str = int(max(str_no))
    idx = min_str

    # fill lists with strings of channels ('while' loop over no of string)
    while idx <= max_str:
        string = [k for k, v in geds_dict.items() if v["string"]["number"] == str(idx)]
        pos = []
        for v1 in geds_dict.values():
            for k2, v2 in v1.items():
                if k2 == "string":
                    for k3, v3 in v2.items():
                        if k3 == "position" and v1["string"]["number"] == str(idx):
                            pos.append(v3)

        if len(string) == 0:
            idx += 1
        else:
            # order channels within a string
            pos, string = (list(t) for t in zip(*sorted(zip(pos, string))))
            string_tot.append(string)
            string_name.append(f"{idx}")
            idx += 1

    return string_tot, string_name


def read_spms(spms_dict: dict):
    """
    Build two lists for IN and OUT spms.

    Parameters
    ----------
    spms_dict
               Contains info (crate, card, ch_orca, barrel, det_name) for spms
    """
    top_ob = []
    bot_ob = []
    top_ib = []
    bot_ib = []

    # loop over spms channels
    for ch in list(spms_dict.keys()):
        spms_type = spms_dict[ch]["barrel"]
        position = spms_dict[ch]["position"]

        if spms_type == "OB" and position == "top":
            top_ob.append(ch)
        if spms_type == "OB" and position == "bottom":
            bot_ob.append(ch)
        if spms_type == "IB" and position == "top":
            top_ib.append(ch)
        if spms_type == "IB" and position == "bottom":
            bot_ib.append(ch)

    string_tot = [top_ob, bot_ob, top_ib, bot_ib]
    string_name = ["top_OB", "bot_OB", "top_IB", "bot_IB"]

    return string_tot, string_name, string_tot, string_name


def load_dsp_files(time_cut: list[str], start_code: str):
    """
    Load dsp files applying the time cut over filenames.

    Parameters
    ----------
    time_cut
                List with info about time cuts
    start_code
                Starting time of the code
    """
    path = files_path + version + "/generated/tier"
    avail_runs = os.listdir(path + "/dsp/" + datatype + "/" + period)

    full_paths = []
    # load files of all runs (there is no enabled run(s) selection)
    if run == "":
        for avail_run in avail_runs:
            full_paths.append(os.path.join(path, "dsp", datatype, period, avail_run))
    # run(s) selection is enabled
    else:
        if isinstance(run, str):
            full_paths.append(os.path.join(path, "dsp", datatype, period, run))
        if isinstance(run, list):
            for r in run:
                full_paths.append(os.path.join(path, "dsp", datatype, period, r))

    # get list of lh5 files in chronological order
    lh5_files = []
    for full_path in full_paths:
        for lh5_file in os.listdir(full_path):
            lh5_files.append(lh5_file)

    lh5_files = sorted(
        lh5_files,
        key=lambda file: int(
            ((file.split("-")[4]).split("Z")[0]).split("T")[0]
            + ((file.split("-")[4]).split("Z")[0]).split("T")[1]
        ),
    )

    # keep 'cal' or 'phy' data
    loaded_files = [f for f in lh5_files if datatype in f]

    # get time cuts info
    time_cut = timecut.build_timecut_list(time_window, last_hours)

    # keep some keys (if specified)
    if len(time_cut) == 0 and file_keys != "":
        # it's a file of keys; let's convert it into a list
        if isinstance(file_keys, list):
            list_keys = file_keys
        else:
            with open(file_keys) as f:
                lines = f.readlines()
            list_keys = [line.strip("\n") for line in lines]
        loaded_files = [f for f in loaded_files for k in list_keys if k in f]

    # apply time cut to lh5 filenames
    if len(time_cut) == 3:
        loaded_files = timecut.cut_below_threshold_filelist(
            full_path, loaded_files, time_cut, start_code
        )
    if len(time_cut) == 4:
        loaded_files = timecut.cut_min_max_filelist(full_path, loaded_files, time_cut)

    # get full file paths
    lh5_files = []
    for lh5_file in loaded_files:
        run_no = lh5_file.split("-")[-4]
        lh5_files.append(os.path.join(path, "dsp", datatype, period, run_no, lh5_file))

    dsp_files = []
    for lh5_file in lh5_files:
        if os.path.isfile(lh5_file.replace("dsp", "hit")):
            dsp_files.append(lh5_file)

    if len(dsp_files) == 0:
        if verbose is True:
            logging.error("There are no files to inspect!")
            sys.exit(1)

    return dsp_files


def get_files_timestamps(time_cut: list[str], start_code: str):
    """
    Get the first and last timestamps of the time range of interest.

    Parameters
    ----------
    time_cut
                List with info about time cuts
    start_code
                Starting time of the code
    """
    if time_window["enabled"] is True or last_hours["enabled"] is True:
        if run == "" and file_keys == "":
            first_timestamp, last_timestamp = timecut.time_dates(time_cut, start_code)
        else:
            logging.error("Too many time selections are enabled, pick one!")
            sys.exit(1)

    if time_window["enabled"] is False and last_hours["enabled"] is False:
        if run != "" and file_keys != "":
            logging.error("Too many time selections are enabled, pick one!")
            sys.exit(1)

        # (run(s) selection OR everything ) || (keys selection)
        if ((run != "" and file_keys == "") or (run == "" and file_keys == "")) or (
            run == "" and file_keys != ""
        ):
            files = load_dsp_files(time_cut, start_code)
            first_file = files[0]
            last_file = files[-1]
            first_timestamp = ((first_file.split("/")[-1]).split("-"))[4]
            last_timestamp = (
                lh5.load_nda(last_file, ["timestamp"], "ch000/dsp")["timestamp"]
            )[
                -1
            ] - 2 * 60 * 60  # in seconds (2h shift)
            last_timestamp = datetime.fromtimestamp(last_timestamp).strftime(
                "%Y%m%dT%H%M%SZ"
            )

    return [first_timestamp, last_timestamp]


def check_par_values(
    times_average: np.ndarray,
    par_average: np.ndarray,
    parameter: str,
    detector: str,
    det_type: str,
):
    """
    Check parameter values.

    Parameters
    ----------
    times_average
                   Array with x-axis time average values
    par_average
                   Array with y-axis parameter average values
    parameter
                   Name of the parameter to plot
    detector
                   Channel of the detector
    det_type
                   Type of detector (geds or spms)
    """
    low_lim = j_par[0][parameter]["limit"][det_type][0]
    upp_lim = j_par[0][parameter]["limit"][det_type][1]
    units = j_par[0][parameter]["units"]
    thr_flag = 0

    idx = 0
    while idx + 1 < len(par_average):
        # value below the threshold
        if low_lim != "null":
            if par_average[idx] < low_lim:
                thr_flag = 1  # problems!
                j = 0
                time1 = datetime.fromtimestamp(times_average[idx]).strftime(
                    "%d/%m %H:%M:%S"
                )
                while par_average[idx + j] < low_lim and idx + j + 1 < len(par_average):
                    j = j + 1
                idx = idx + j - 1
                time2 = datetime.fromtimestamp(times_average[idx]).strftime(
                    "%d/%m %H:%M:%S"
                )
                if time1 == time2:
                    logging.debug(
                        f' "{parameter}"<{low_lim} {units} (at {time1}) for ch={detector}'
                    )
                else:
                    logging.debug(
                        f' "{parameter}"<{low_lim} {units} ({time1} -> {time2}) for ch={detector}'
                    )
            idx = idx + 1
        # value above the threshold
        if upp_lim != "null":
            if par_average[idx] > upp_lim:
                thr_flag = 1  # problems!
                j = 0
                time1 = datetime.fromtimestamp(times_average[idx]).strftime(
                    "%d/%m %H:%M:%S"
                )
                while par_average[idx + j] > upp_lim and idx + j + 1 < len(par_average):
                    j = j + 1
                idx = idx + j - 1
                time2 = datetime.fromtimestamp(times_average[idx]).strftime(
                    "%d/%m %H:%M:%S"
                )
                if time1 == time2:
                    logging.debug(
                        f' "{parameter}">{upp_lim} {units} (at {time1}) for ch={detector}'
                    )
                else:
                    logging.debug(
                        f' "{parameter}">{upp_lim} {units} ({time1} -> {time2}) for ch={detector}'
                    )
            idx = idx + 1
        # value within the limits
        else:
            idx = idx + 1

    return thr_flag


def time_analysis(
    utime_array: np.ndarray, par_array: np.ndarray, time_cut: list[str], start_code: str
):
    """
    Return the timestamp & parameter lists after the time cuts.

    Parameters
    ----------
    utime_array
                Array of (already shifted) timestamps
    par_array
                Array with parameter values
    time_cut
                List with info about time cuts
    start_code
                Starting time of the code
    """
    # time window analysis
    if len(time_cut) == 4:
        start_index, end_index = timecut.min_max_timestamp_thr(
            utime_array.tolist(),
            time_cut[0] + " " + time_cut[1],
            time_cut[2] + " " + time_cut[3],
        )
        # to handle particular cases where the timestamp array is outside the time window:
        if end_index != end_index or start_index != start_index:
            return [], []
        if len(utime_array) != 0:
            utime_array = timecut.cut_array_in_min_max(
                utime_array, start_index, end_index
            )
        if len(par_array) != 0:
            par_array = timecut.cut_array_in_min_max(par_array, start_index, end_index)
    # last X hours analysis
    if len(time_cut) == 3:
        start_index = timecut.min_timestamp_thr(
            utime_array.tolist(), time_cut, start_code
        )
        end_index = timecut.max_timestamp_thr(
            utime_array.tolist(), time_cut, start_code
        )
        if len(utime_array) != 0:
            utime_array = utime_array[start_index:end_index]
        if len(par_array) != 0:
            par_array = par_array[start_index:end_index]

    return utime_array, par_array


def get_puls_ievt(query: str):
    """
    Select pulser events.

    Parameters
    ----------
    query
            Cut over files
    """
    parameters = ["wf_max", "baseline"]
    dbconfig_filename, dlconfig_filename = write_config(
        files_path, version, [["ch00"]], parameters, "ch00"
    )
    ch0_data = read_from_dataloader(
        dbconfig_filename, dlconfig_filename, query, parameters
    )

    wf_max = ch0_data["wf_max"]
    baseline = ch0_data["baseline"]

    wf_max = np.subtract(wf_max, baseline)
    puls_ievt = []
    pulser_entry = []
    not_pulser_entry = []
    high_thr = 12500

    for idx, entry in enumerate(wf_max):
        puls_ievt.append(idx)
        if entry > high_thr:
            pulser_entry.append(idx)
        if entry < high_thr:
            not_pulser_entry.append(idx)

    # pulser+physical events
    puls_ievt = np.array(puls_ievt)
    # HW pulser+FC entries
    puls_only_ievt = puls_ievt[np.isin(puls_ievt, pulser_entry)]
    # physical entries
    not_puls_ievt = puls_ievt[np.isin(puls_ievt, not_pulser_entry)]

    return puls_ievt, puls_only_ievt, not_puls_ievt


def get_puls_ievt_spms(dsp_files: list[str]):
    """
    Select pulser events for spms only.

    Parameters
    ----------
    dsp_files
            List of dsp files
    """
<<<<<<< HEAD
    if "60" in exp: ch_pul = "ch000"
    if "200" in exp: ch_pul = "ch001"

=======
    if exp == "l60":
        ch_pul = "ch000"
    if exp == "l200":
        ch_pul = "ch001"
>>>>>>> 1ef6f4bf
    wf_max = lh5.load_nda(dsp_files, ["wf_max"], f"{ch_pul}/dsp/")["wf_max"]
    baseline = lh5.load_nda(dsp_files, ["baseline"], f"{ch_pul}/dsp")["baseline"]
    wf_max = np.subtract(wf_max, baseline)
    puls_ievt = []
    pulser_entry = []
    not_pulser_entry = []
    high_thr = 12500

    for idx, entry in enumerate(wf_max):
        puls_ievt.append(idx)
        if entry > high_thr:
            pulser_entry.append(idx)
        if entry < high_thr:
            not_pulser_entry.append(idx)

    # pulser+physical events
    puls_ievt = np.array(puls_ievt)
    # HW pulser+FC entries
    puls_only_ievt = puls_ievt[np.isin(puls_ievt, pulser_entry)]
    # physical entries
    not_puls_ievt = puls_ievt[np.isin(puls_ievt, not_pulser_entry)]

    return puls_ievt, puls_only_ievt, not_puls_ievt


def get_qc_ievt(
    quality_index: np.array,
    keep_evt_index: np.array,
):
    """
    Apply quality cuts to parameter/time arrays.

    Parameters
    ----------
    quality_index
                    Quality cuts, event by event
    keep_evt_index
                    Event number for either high energy pulser or physical events
    """
    if keep_evt_index != []:
        quality_index = quality_index[keep_evt_index]

    return quality_index


def remove_nan(par_array: np.ndarray, time_array: np.ndarray):
    """
    Remove NaN values from arrays.

    Parameters
    ----------
    par_array
                 Array with parameter values
    time_array
                 Array with time values
    """
    par_array_no_nan = par_array[~np.isnan(par_array)]
    time_array_no_nan = time_array[~np.isnan(par_array)]
    return par_array_no_nan, time_array_no_nan
    # return np.asarray(par_array_no_nan), np.asarray(time_array_no_nan)


def avg_over_entries(par_array: np.ndarray, time_array: np.ndarray):
    """
    Evaluate the average over N entries in arrays.

    Parameters
    ----------
    par_array
                 Array with parameter values
    time_array
                 Array with time values
    """
    par_avg = []
    time_avg = []

    step = round(((time_array[-1] - time_array[0]) * 6) / (4 * 60 * 60))
    i = 0

    while (i + 1) * step < len(par_array):
        total = 0
        tot_time = 0
        for entry in range(i * step, (i + 1) * step):
            total += par_array[entry]
            tot_time += time_array[entry]
        par_avg.append(total / step)
        if i == 0:
            time_avg.append(time_array[0])
        else:
            time_avg.append(tot_time / step)
        i += 1
    time_avg[-1] = time_array[-1]

    return par_avg, time_avg


def avg_over_minutes(par_array: np.ndarray, time_array: np.ndarray):
    """
    Evaluate the average over N minutes. It is used in plots, together with all entries for spotting potential trends in data.

    Parameters
    ----------
    par_array
                 Array with parameter values
    time_array
                 Array with time values
    """
    par_avg = []
    time_avg = []

    dt = j_config[7]["avg_interval"] * 60  # minutes in seconds
    start = time_array[0]
    end = time_array[-1]

    t = start
    while t <= end:
        time_avg.append(t)
        tot = 0
        j = 0
        for idx, entry in enumerate(par_array):
            if time_array[idx] >= t and time_array[idx] < t + dt:
                tot += entry
                j += 1
        if j != 0:
            par_avg.append(tot / j)
        else:
            par_avg.append(np.nan)
        t += dt

    iniz = 0
    i = 0
    while i < len(time_array) - 1:
        if t - dt >= time_array[i] and t - dt <= time_array[i + 1]:
            iniz = i
        i += 1

    # add last point at the end of the selected time window
    time_avg.append(end)
    par_avg.append(np.mean(par_array[iniz:-1]))

    return par_avg, time_avg


def get_mean(
    par_array: np.ndarray | pd.core.series.Series,
    time_array: np.ndarray | pd.core.series.Series,
    parameter: str,
    detector: str,
):
    """
    Evaluate the average over first files/hours. It is used when we want to show the percentage variation of a parameter with respect to its average value.

    Parameters
    ----------
    parameter
                Parameter to plot
    detector
                Name of the detector
    """
    # output path with json files
    out_path = output
    json_path = os.path.join(out_path, "json-files")

    # defining json file name for this run
    run_name = ""
    if isinstance(run, str):
        run_name = run
    elif isinstance(run, list):
        for r in run:
            run_name = run_name + r + "-"
        run_name = run_name[:-1]

    jsonfile_name = f"{exp}-{period}-{run_name}-{datatype}.json"

    # list with all the files already saved in out/json_files directory
    file_list = os.listdir(json_path)

    # if file already exists, open it and get mean for detector/parameter
    if jsonfile_name in file_list:
        with open(json_path + "/" + jsonfile_name) as file:
            mydict = json.load(file)
            mean = mydict[detector][parameter]
            mean = float(mean)
    else:
        # whatever the time length, compute mean over 1h of data
        first_hour_indices = np.where(time_array < time_array[0] + 3600)
        par_array = par_array[first_hour_indices]
        mean = np.mean(par_array)

    return mean


def set_pkl_name(
    exp: str,
    period: str,
    datatype: str,
    det_type: str,
    string_number: str,
    parameter: str,
    time_range: list[str],
):
    """
    Set the pkl file's name.

    Parameters
    ----------
    exp
            Experiment info (eg. l60)
    period
            Period info (eg. p01)
    run
            Run number
    datatype
            Either 'cal' or 'phy'
    det_type
            Type of detector (geds, spms or ch000)
    string_number
            Number of the string under study
    parameter
            Parameter to plot
    time_range
            First and last timestamps of the time range of interest
    """
    pkl_name = (
        exp
        + "-"
        + period
        + "-"
        + datatype
        + "-"
        + time_range[0]
        + "_"
        + time_range[1]
        + "-"
        + parameter
    )

    if det_type == "geds":
        pkl_name += "-S" + string_number + ".pkl"
    if det_type == "spms":
        pkl_name += "-" + string_number + ".pkl"
    if det_type == "ch000":
        pkl_name += "-ch000.pkl"

    return pkl_name<|MERGE_RESOLUTION|>--- conflicted
+++ resolved
@@ -131,16 +131,8 @@
 
         removed_chs = [int(k.split("ch")[-1]) for k,v in status_dict.items() if v["software_status"] == "Off"]
         for ch in removed_chs:
-<<<<<<< HEAD
             if ch in det_list:
                 det_list.remove(ch)
-=======
-            if ch in hit_list:
-                hit_list.remove(ch)
-        for ch in removed_chs:
-            if ch in dsp_list:
-                dsp_list.remove(ch)
->>>>>>> 1ef6f4bf
 
         dict_dbconfig = {
             "data_dir": files_path + version + "/generated/tier",
@@ -348,13 +340,8 @@
 
 def load_geds():
     """Load channel map for geds."""
-<<<<<<< HEAD
     ex = 'l' + exp.split('l')[1].zfill(3)
     json_file = f"{ex}-{period}-r%-T%-all-config"
-=======
-    ex = "l" + exp.split("l")[1].zfill(3)
-    json_file = f"{exp}-{period}-r%-T%-all-config"
->>>>>>> 1ef6f4bf
     map_lmeta = lmeta["hardware"]["configuration"]["channelmaps"]
     channel_map = map_lmeta[json_file]
 
@@ -363,11 +350,7 @@
         if v1["system"] == "geds":  # keep only geds
             info_dict = {}
             info_dict["system"] = v1["system"]
-<<<<<<< HEAD
             #info_dict["det_type"] = k1["det_type"]
-=======
-            # info_dict["det_type"] = k1["det_type"]
->>>>>>> 1ef6f4bf
             info_dict["electronics"] = v1["electronics"]
             info_dict["det_id"] = k1
 
@@ -379,13 +362,8 @@
                     }
                 if k2 == "daq":
                     info_dict[k2] = {
-<<<<<<< HEAD
                         "board_ch": str(v1[k2]["channel"]),  
                         "board_slot": str(v2["card"]["id"]), 
-=======
-                        "board_ch": str(v1[k2]["channel"]),
-                        "board_slot": str(v2["card"]["id"]),
->>>>>>> 1ef6f4bf
                         "board_id": str(v2["card"]["address"]),
                         "crate": str(v1[k2]["crate"]),
                     }
@@ -413,60 +391,10 @@
 
 def load_spms():
     """Load channel map for spms."""
-<<<<<<< HEAD
     ex = 'l' + exp.split('l')[1].zfill(3)
     json_file = f"{ex}-{period}-r%-T%-all-config"
     map_lmeta = lmeta["hardware"]["configuration"]["channelmaps"]
     channel_map = map_lmeta[json_file]
-=======
-    map_path = j_config[0]["path"]["channel-map"]
-
-    if exp == "l60":
-        map_file = map_path + f"{exp.upper()}-{period}-r%-T%-SiPM-config.json"
-        with open(map_file) as f:
-            spms_dict = json.load(f)
-
-    if exp == "l200":
-        # we keep using L60 map because L200 map has no info about spms positions
-        map_file = map_path + f"L60-p01-r%-T%-SiPM-config.json"
-        with open(map_file) as f:
-            spms_dict = json.load(f)
-
-        """
-        # a future possible dictionary for L200
-        json_file = f"{exp.upper()}-{period}-r%-T%-all-config"
-        map_lmeta = lmeta["hardware"]["configuration"]["channelmaps"]
-        channel_map = map_lmeta[json_file]
-
-        spms_dict = {}
-        for k1,v1 in channel_map.items():
-            if 'S0' in k1: # keep only spms
-                info_dict = {}
-                info_dict["system"] = "spm"
-                info_dict["det_id"] = v1["detname"]
-                info_dict["barrel"] = str(v1["location"]["fiber"])[2:]
-
-                for k2,v2 in v1.items():
-                    if k2 == "detname":
-                        info_dict["det_id"] = v2
-                    if k2 == "daq":
-                        info_dict[k2] = {
-                            "board_ch": str(v1[k2]["channel"]), # check if it's ok
-                            "board_slot": str(v2["card"]["id"]), # check if it's ok
-                            "board_id": str(v2["card"]["address"]),
-                            "crate": str(v1[k2]["crate"])
-                        }
-                # get the FC channel
-                channel = v1["daq"]["fc_channel"]
-                if channel < 10:
-                    channel = f"ch00{channel}"
-                elif channel > 9 and channel < 100:
-                    channel = f"ch0{channel}"
-                else:
-                    channel = f"ch{channel}"
-                # final dictionary
-                spms_dict[channel] = info_dict
->>>>>>> 1ef6f4bf
 
     spms_dict = {}
     for k1,v1 in channel_map.items():
@@ -512,14 +440,10 @@
     string_name = []
 
     # no of strings
-<<<<<<< HEAD
     str_no = [
         v["string"]["number"]
         for k, v in geds_dict.items()
     ]
-=======
-    str_no = [v["string"]["number"] for k, v in geds_dict.items()]
->>>>>>> 1ef6f4bf
     min_str = int(min(str_no))
     max_str = int(max(str_no))
     idx = min_str
@@ -893,16 +817,9 @@
     dsp_files
             List of dsp files
     """
-<<<<<<< HEAD
     if "60" in exp: ch_pul = "ch000"
     if "200" in exp: ch_pul = "ch001"
-
-=======
-    if exp == "l60":
-        ch_pul = "ch000"
-    if exp == "l200":
-        ch_pul = "ch001"
->>>>>>> 1ef6f4bf
+      
     wf_max = lh5.load_nda(dsp_files, ["wf_max"], f"{ch_pul}/dsp/")["wf_max"]
     baseline = lh5.load_nda(dsp_files, ["baseline"], f"{ch_pul}/dsp")["baseline"]
     wf_max = np.subtract(wf_max, baseline)
