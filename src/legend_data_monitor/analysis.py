from __future__ import annotations

import importlib.resources
import json
import logging
import os
from datetime import datetime

import numpy as np
import pygama.lgdo.lh5_store as lh5
from pygama.lgdo import LH5Store
from pygama.raw.orca import orca_streamer

from . import timecut

pkg = importlib.resources.files("legend_data_monitor")


def read_json_files():
    """Read json files of 'settings/' folder and return three lists."""
    with open(pkg / ".." / ".." / "config.json") as f:
        data_config = json.load(f)
    with open(pkg / "settings" / "par-settings.json") as g:
        data_par = json.load(g)
    with open(pkg / "settings" / "plot-settings.json") as h:
        data_plot = json.load(h)
    j_config = []
    j_par = []
    j_plot = []

    j_config.append(data_config["run_info"])  # 0
    j_config.append(data_config["period"])  # 1
    j_config.append(data_config["run"])  # 2
    j_config.append(data_config["datatype"])  # 3
    j_config.append(data_config["det_type"])  # 4
    j_config.append(data_config["par_to_plot"])  # 5
    j_config.append(data_config["plot_style"])  # 6
    j_config.append(data_config["time_window"])  # 7
    j_config.append(data_config["last_hours"])  # 8
    j_config.append(data_config["status"])  # 9
    j_config.append(data_config["time-format"])  # 10
    j_config.append(data_config["verbose"])  # 11

    j_par.append(data_par["par_to_plot"])  # 0

    j_plot.append(data_plot["spms_name_dict"])  # 0
    j_plot.append(data_plot["geds_name_dict"])  # 1
    j_plot.append(data_plot["spms_col_dict"])  # 2
    j_plot.append(data_plot["geds_col_dict"])  # 3

    return j_config, j_par, j_plot


j_config, j_par, j_plot = read_json_files()


def load_channels(raw_files: list[str]):
    """
    Load channel map.

    Parameters
    ----------
    raw_files
                Strings of lh5 raw files
    """
    channels = lh5.ls(raw_files[0], "")
    filename = os.path.basename(raw_files[0])
    fn_split = filename.split("-")
    orca_name = (
        f"{fn_split[0]}-{fn_split[1]}-{fn_split[2]}-{fn_split[3]}-{fn_split[4]}.orca"
    )
    data_type = fn_split[3]
    orca_path = j_config[0]["path"]["orca-files"]
    period = j_config[1]
    run = j_config[2]
    orca_file = f"{orca_path}{data_type}/{period}/{run}/{orca_name}"
    orstr = orca_streamer.OrcaStreamer()
    orstr.open_stream(orca_file)
    channel_map = json.loads(orstr.header["ObjectInfo"]["ORL200Model"]["DetectorMap"])
    store = LH5Store()

    geds_dict = {}
    spms_dict = {}
    other_dict = {}

    for ch in channels:
        crate = store.read_object(f"{ch}/raw/crate", raw_files[0])[0].nda[0]
        card = store.read_object(f"{ch}/raw/card", raw_files[0])[0].nda[0]
        ch_orca = store.read_object(f"{ch}/raw/ch_orca", raw_files[0])[0].nda[0]
        daq_dict = {}
        daq_dict["crate"] = crate
        daq_dict["card"] = card
        daq_dict["ch_orca"] = ch_orca

        if crate == 0:
            for det, entry in channel_map.items():
                if (
                    entry["daq"]["crate"] == f"{crate}"
                    and entry["daq"]["board_slot"] == f"{card}"
                    and entry["daq"]["board_ch"] == f"{ch_orca}"
                ):
                    string_dict = {}
                    hv_dict = {}
                    string_dict["number"] = entry["string"]["number"]
                    string_dict["position"] = entry["string"]["position"]
                    hv_dict["board_chan"] = entry["high_voltage"]["board_chan"]
                    hv_dict["flange_id"] = entry["high_voltage"]["flange_id"]

                    geds_dict[ch] = {
                        "system": "ged",
                        "det": det,
                        "string": string_dict,
                        "daq": daq_dict,
                        "high_voltage": hv_dict,
                    }

        if crate == 1:
            other_dict[ch] = {"system": "--", "daq": daq_dict}
        if crate == 2:
            spms_dict[ch] = {"system": "spm", "daq": daq_dict}

    return geds_dict, spms_dict, other_dict


def read_geds(geds_dict: dict):
    """
    Build an array of germanium strings.

    Parameters
    ----------
    geds_dict
               Contains info (crate, card, ch_orca) for geds
    """
    string_tot = []
    string_name = []

    # no of strings
    str_no = [
        v["string"]["number"]
        for k, v in geds_dict.items()
        if v["string"]["number"] != "--"
    ]
    min_str = int(min(str_no))
    max_str = int(max(str_no))
    idx = min_str

    # fill lists with strings of channels ('while' loop over no of string)
    while idx <= max_str:
        string = [k for k, v in geds_dict.items() if v["string"]["number"] == str(idx)]
        pos = []
        for v1 in geds_dict.values():
            for k2, v2 in v1.items():
                if k2 == "string":
                    for k3, v3 in v2.items():
                        if k3 == "position" and v1["string"]["number"] == str(idx):
                            pos.append(v3)

        if len(string) == 0:
            idx += 1
        else:
            # order channels within a string
            pos, string = (list(t) for t in zip(*sorted(zip(pos, string))))
            string_tot.append(string)
            string_name.append(f"{idx}")
            idx += 1

    return string_tot, string_name


def read_spms(spms_dict: dict):
    """
    Build two lists for IN and OUT spms.

    Parameters
    ----------
    spms_dict
               Contains info (crate, card, ch_orca) for spms
    """
    spms_map = json.load(open(pkg / "settings" / "spms_map.json"))
    top_ob = []
    bot_ob = []
    top_ib = []
    bot_ib = []

    # loop over spms channels (i.e. channels w/ crate=2)
    for ch in list(spms_dict.keys()):
        card = spms_dict[ch]["daq"]["card"]
        ch_orca = spms_dict[ch]["daq"]["ch_orca"]

        idx = "0"
        for serial in list(spms_map.keys()):
            if (
                spms_map[serial]["card"] == card
                and spms_map[serial]["ch_orca"] == ch_orca
            ):
                idx = str(serial)
        if idx == "0":
            continue

        spms_type = spms_map[idx]["type"]
        spms_pos = spms_map[idx]["pos"]
        if spms_type == "OB" and spms_pos == "top":
            top_ob.append(ch)
        if spms_type == "OB" and spms_pos == "bot":
            bot_ob.append(ch)
        if spms_type == "IB" and spms_pos == "top":
            top_ib.append(ch)
        if spms_type == "IB" and spms_pos == "bot":
            bot_ib.append(ch)

    half_len_top_ob = int(len(top_ob) / 2)
    half_len_bot_ob = int(len(bot_ob) / 2)
    top_ob_1 = top_ob[half_len_top_ob:]
    top_ob_2 = top_ob[:half_len_top_ob]
    bot_ob_1 = bot_ob[half_len_bot_ob:]
    bot_ob_2 = bot_ob[:half_len_bot_ob]

    string_tot_div = [top_ob_1, top_ob_2, bot_ob_1, bot_ob_2, top_ib, bot_ib]
    string_name_div = [
        "top_OB-1",
        "top_OB-2",
        "bot_OB-1",
        "bot_OB-2",
        "top_IB",
        "bot_IB",
    ]

    string_tot = [top_ob, bot_ob, top_ib, bot_ib]
    string_name = ["top_OB", "bot_OB", "top_IB", "bot_IB"]

    return string_tot, string_name, string_tot_div, string_name_div


def check_par_values(
    times_average: np.ndarray,
    par_average: np.ndarray,
    parameter: str,
    detector: str,
    det_type: str,
):
    """
    Check parameter values.

    Parameters
    ----------
    times_average
                   Array with x-axis time average values
    par_average
                   Array with y-axis parameter average values
    parameter
                   Name of the parameter to plot
    detector
                   Channel of the detector
    det_type
                   Type of detector (geds or spms)
    """
    low_lim = j_par[0][parameter]["limit"][det_type][0]
    upp_lim = j_par[0][parameter]["limit"][det_type][1]
    units = j_par[0][parameter]["units"]
    thr_flag = 0

    idx = 0
    while idx + 1 < len(par_average):
        # value below the threshold
        if low_lim != "null":
            if par_average[idx] < low_lim:
                thr_flag = 1  # problems!
                j = 0
                time1 = datetime.fromtimestamp(times_average[idx]).strftime(
                    "%d/%m %H:%M:%S"
                )
                while par_average[idx + j] < low_lim and idx + j + 1 < len(par_average):
                    j = j + 1
                idx = idx + j - 1
                time2 = datetime.fromtimestamp(times_average[idx]).strftime(
                    "%d/%m %H:%M:%S"
                )
                if time1 == time2:
                    logging.debug(
                        f' "{parameter}"<{low_lim} {units} (at {time1}) for ch={detector}'
                    )
                else:
                    logging.debug(
                        f' "{parameter}"<{low_lim} {units} ({time1} -> {time2}) for ch={detector}'
                    )
            idx = idx + 1
        # value above the threshold
        if upp_lim != "null":
            if par_average[idx] > upp_lim:
                thr_flag = 1  # problems!
                j = 0
                time1 = datetime.fromtimestamp(times_average[idx]).strftime(
                    "%d/%m %H:%M:%S"
                )
                while par_average[idx + j] > upp_lim and idx + j + 1 < len(par_average):
                    j = j + 1
                idx = idx + j - 1
                time2 = datetime.fromtimestamp(times_average[idx]).strftime(
                    "%d/%m %H:%M:%S"
                )
                if time1 == time2:
                    logging.debug(
                        f' "{parameter}">{upp_lim} {units} (at {time1}) for ch={detector}'
                    )
                else:
                    logging.debug(
                        f' "{parameter}">{upp_lim} {units} ({time1} -> {time2}) for ch={detector}'
                    )
            idx = idx + 1
        # value within the limits
        else:
            idx = idx + 1

    return thr_flag


def build_utime_array(dsp_files: list[str], detector: str, det_type: str):
    """
    Return an array with shifted time arrays for spms detectors.

    Parameters
    ----------
    dsp_files
                   lh5 dsp files
    detector
                   Name of the detector
    det_type
                   Type of detector (geds/spms/pulser)
    """
    utime_array = lh5.load_nda(dsp_files, ["timestamp"], detector + "/dsp")["timestamp"]

    return utime_array


def add_offset_to_timestamp(tmp_array: np.ndarray, dsp_file: list[str]):
    """
    Add a time shift to the filename given by the time shown in 'runtime'.

    Parameters
    ----------
    tmp_array
                Time since beginning of file
    dsp_file
                lh5 dsp file
    """
    date_time = (((dsp_file.split("/")[-1]).split("-")[4]).split("Z")[0]).split("T")
    date = date_time[0]
    time = date_time[1]
    run_start = datetime.strptime(date + time, "%Y%m%d%H%M%S")
    utime_array = tmp_array + np.full(tmp_array.size, run_start.timestamp())

    return utime_array


def time_analysis(utime_array: np.ndarray, par_array: np.ndarray, time_cut: list[str]):
    """
    Return the timestamp & parameter lists after the time cuts.

    Parameters
    ----------
    utime_array
                  Array of (already shifted) timestamps
    par_array
                  Array with parameter values
    time_cut
                  List with info about time cuts
    """
    # time window analysis
    if len(time_cut) == 4:
        start_index, end_index = timecut.min_max_timestamp_thr(
            utime_array.tolist(),
            time_cut[0] + " " + time_cut[1],
            time_cut[2] + " " + time_cut[3],
        )
        # to handle particular cases where the timestamp array is outside the time window:
        if end_index != end_index or start_index != start_index:
            return [], []
        if len(utime_array) != 0:
            utime_array = timecut.cut_array_in_min_max(
                utime_array, start_index, end_index
            )
        if len(par_array) != 0:
            par_array = timecut.cut_array_in_min_max(par_array, start_index, end_index)
    # last X hours analysis
    if len(time_cut) == 3:
        start_index = timecut.min_timestamp_thr(utime_array.tolist(), time_cut)
        if len(utime_array) != 0:
            utime_array = timecut.cut_array_below_min(utime_array, start_index)
        if len(par_array) != 0:
            par_array = timecut.cut_array_below_min(par_array, start_index)

    return utime_array, par_array


def get_puls_ievt(dsp_files: list[str]):
    """
    Select pulser events.

    Parameters
    ----------
    dsp_files
               lh5 dsp file
    """
    wf_max = lh5.load_nda(dsp_files, ["wf_max"], "ch000/dsp/")["wf_max"]
    puls_ievt = []
    pulser_lowen_entry = []
    pulser_highen_entry = []
    not_pulser_entry = []

    for idx, entry in enumerate(wf_max):
        puls_ievt.append(idx)

        if entry > 24000:
            pulser_highen_entry.append(idx)
        if entry < 17500:
            not_pulser_entry.append(idx)
        else:
            pulser_lowen_entry.append(idx)

    # pulser+physical events
    puls_ievt = np.array(puls_ievt)
    # pulser entries (high E)
    puls_only_ievt = puls_ievt[np.isin(puls_ievt, pulser_highen_entry)]
    # physical entries
    not_puls_ievt = puls_ievt[np.isin(puls_ievt, not_pulser_entry)]

    return puls_ievt, puls_only_ievt, not_puls_ievt


def remove_nan(par_array: np.ndarray, time_array: np.ndarray):
    """
    Remove NaN values from arrays.

    Parameters
    ----------
    par_array
                 Array with parameter values
    time_array
                 Array with time values
    """
    par_array_no_nan = par_array[~np.isnan(par_array)]
    time_array_no_nan = time_array[~np.isnan(par_array)]

    return np.asarray(par_array_no_nan), np.asarray(time_array_no_nan)


<<<<<<< HEAD
def apply_quality_cut(hit_files: list, par_array: np.array, time_array: np.array, detector: str, puls_only_index: np.array):
    
    quality_cut = lh5.load_nda(hit_files, ["Quality_cuts"], detector + "/hit")["Quality_cuts"]
=======
def apply_quality_cut(
    hit_files: list,
    par_array: np.array,
    time_array: np.array,
    detector: string,
    puls_only_index: np.array,
):

    quality_cut = lh5.load_nda(hit_files, ["Quality_cuts"], detector + "/hit")[
        "Quality_cuts"
    ]
>>>>>>> 850135cf
    quality_cut = quality_cut[puls_only_index]
    par_array_qc = par_array[np.where(if quality_cut is True)]
    time_array_qc = time_array[np.where(if quality_cut is True)]

    return par_array_qc, time_array_qc<|MERGE_RESOLUTION|>--- conflicted
+++ resolved
@@ -444,11 +444,6 @@
     return np.asarray(par_array_no_nan), np.asarray(time_array_no_nan)
 
 
-<<<<<<< HEAD
-def apply_quality_cut(hit_files: list, par_array: np.array, time_array: np.array, detector: str, puls_only_index: np.array):
-    
-    quality_cut = lh5.load_nda(hit_files, ["Quality_cuts"], detector + "/hit")["Quality_cuts"]
-=======
 def apply_quality_cut(
     hit_files: list,
     par_array: np.array,
@@ -460,7 +455,6 @@
     quality_cut = lh5.load_nda(hit_files, ["Quality_cuts"], detector + "/hit")[
         "Quality_cuts"
     ]
->>>>>>> 850135cf
     quality_cut = quality_cut[puls_only_index]
     par_array_qc = par_array[np.where(if quality_cut is True)]
     time_array_qc = time_array[np.where(if quality_cut is True)]
