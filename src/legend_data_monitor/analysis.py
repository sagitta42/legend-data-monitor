from __future__ import annotations

import importlib.resources
import json
import logging
import os
from datetime import datetime

import numpy as np
import pygama.lgdo.lh5_store as lh5
from pygama.lgdo import LH5Store
from pygama.raw.orca import orca_streamer

from . import timecut

pkg = importlib.resources.files("legend_data_monitor")


def read_json_files():
    """Read json files of 'settings/' folder and return three lists."""
    with open(pkg / ".." / ".." / "config.json") as f:
        data_config = json.load(f)
    with open(pkg / "settings" / "par-settings.json") as g:
        data_par = json.load(g)
    with open(pkg / "settings" / "plot-settings.json") as h:
        data_plot = json.load(h)
    j_config = []
    j_par = []
    j_plot = []

    j_config.append(data_config["run_info"])  # 0
    j_config.append(data_config["period"])  # 1
    j_config.append(data_config["run"])  # 2
    j_config.append(data_config["datatype"])  # 3
    j_config.append(data_config["det_type"])  # 4
    j_config.append(data_config["par_to_plot"])  # 5
    j_config.append(data_config["plot_style"])  # 6
    j_config.append(data_config["time_window"])  # 7
    j_config.append(data_config["last_hours"])  # 8
    j_config.append(data_config["status"])  # 9
    j_config.append(data_config["time-format"])  # 10
    j_config.append(data_config["verbose"])  # 11

    j_par.append(data_par["par_to_plot"])  # 0

    j_plot.append(data_plot["spms_name_dict"])  # 0
    j_plot.append(data_plot["geds_name_dict"])  # 1
    j_plot.append(data_plot["spms_col_dict"])  # 2
    j_plot.append(data_plot["geds_col_dict"])  # 3

    return j_config, j_par, j_plot


j_config, j_par, j_plot = read_json_files()


def load_channels(raw_files: list[str]):
    """
    Load channel map.

    Parameters
    ----------
    raw_files
                Strings of lh5 raw files
    """
    channels = lh5.ls(raw_files[0], "")
    filename = os.path.basename(raw_files[0])
    fn_split = filename.split("-")
    orca_name = (
        f"{fn_split[0]}-{fn_split[1]}-{fn_split[2]}-{fn_split[3]}-{fn_split[4]}.orca"
    )
    data_type = fn_split[3]
    orca_path = j_config[0]["path"]["orca-files"]
    period = j_config[1]
    run = j_config[2]
    orca_file = f"{orca_path}{data_type}/{period}/{run}/{orca_name}"
    orstr = orca_streamer.OrcaStreamer()
    orstr.open_stream(orca_file)
    channel_map_geds = json.loads(
        orstr.header["ObjectInfo"]["ORL200Model"]["DetectorMap"]
    )
    channel_map_spms = json.loads(orstr.header["ObjectInfo"]["ORL200Model"]["SiPMMap"])
    store = LH5Store()

    geds_dict = {}
    spms_dict = {}
    other_dict = {}

    for ch in channels:
        crate = store.read_object(f"{ch}/raw/crate", raw_files[0])[0].nda[0]
        card = store.read_object(f"{ch}/raw/card", raw_files[0])[0].nda[0]
        ch_orca = store.read_object(f"{ch}/raw/ch_orca", raw_files[0])[0].nda[0]
        daq_dict = {}
        daq_dict["crate"] = crate
        daq_dict["card"] = card
        daq_dict["ch_orca"] = ch_orca

        if crate == 0:
            for det, entry in channel_map_geds.items():
                if (
                    entry["daq"]["crate"] == f"{crate}"
                    and entry["daq"]["board_slot"] == f"{card}"
                    and entry["daq"]["board_ch"] == f"{ch_orca}"
                ):
                    string_dict = {}
                    hv_dict = {}
                    string_dict["number"] = entry["string"]["number"]
                    string_dict["position"] = entry["string"]["position"]
                    hv_dict["board_chan"] = entry["high_voltage"]["board_chan"]
                    hv_dict["flange_id"] = entry["high_voltage"]["flange_id"]

                    geds_dict[ch] = {
                        "system": "ged",
                        "det": det,
                        "string": string_dict,
                        "daq": daq_dict,
                        "high_voltage": hv_dict,
                    }

        if crate == 1:
            other_dict[ch] = {"system": "--", "daq": daq_dict}
        if crate == 2:
            for det, entry in channel_map_spms.items():
                if (
                    entry["daq"]["crate"] == f"{crate}"
                    and entry["daq"]["board_slot"] == f"{card}"
                    and entry["daq"]["board_ch"] == f"{ch_orca}"
                ):
                    # Do we need such an information?
                    # hv_dict = {}
                    # hv_dict["board_chan"] = entry["low_voltage"]["board_chan"]
                    # hv_dict["flange_id"] = entry["low_voltage"]["flange_id"]

                    spms_dict[ch] = {
                        "system": "spm",
                        "det": det,
                        "barrel": entry["det_type"],
                        "daq": daq_dict
                        # "high_voltage": hv_dict,
                    }
            # spms_dict[ch] = {"system": "spm", "daq": daq_dict}

    return geds_dict, spms_dict, other_dict


def read_geds(geds_dict: dict):
    """
    Build an array of germanium strings.

    Parameters
    ----------
    geds_dict
               Contains info (crate, card, ch_orca) for geds
    """
    string_tot = []
    string_name = []

    # no of strings
    str_no = [
        v["string"]["number"]
        for k, v in geds_dict.items()
        if v["string"]["number"] != "--"
    ]
    min_str = int(min(str_no))
    max_str = int(max(str_no))
    idx = min_str

    # fill lists with strings of channels ('while' loop over no of string)
    while idx <= max_str:
        string = [k for k, v in geds_dict.items() if v["string"]["number"] == str(idx)]
        pos = []
        for v1 in geds_dict.values():
            for k2, v2 in v1.items():
                if k2 == "string":
                    for k3, v3 in v2.items():
                        if k3 == "position" and v1["string"]["number"] == str(idx):
                            pos.append(v3)

        if len(string) == 0:
            idx += 1
        else:
            # order channels within a string
            pos, string = (list(t) for t in zip(*sorted(zip(pos, string))))
            string_tot.append(string)
            string_name.append(f"{idx}")
            idx += 1

    return string_tot, string_name


def read_spms_old(spms_dict: dict):
    """
    Build two lists for IN and OUT spms.

    Parameters
    ----------
    spms_dict
               Contains info (crate, card, ch_orca) for spms
    """
    spms_map = json.load(open(pkg / "settings" / "spms_map.json"))
    top_ob = []
    bot_ob = []
    top_ib = []
    bot_ib = []

    # loop over spms channels (i.e. channels w/ crate=2)
    for ch in list(spms_dict.keys()):
        card = spms_dict[ch]["daq"]["card"]
        ch_orca = spms_dict[ch]["daq"]["ch_orca"]

        idx = "0"
        for serial in list(spms_map.keys()):
            if (
                spms_map[serial]["card"] == card
                and spms_map[serial]["ch_orca"] == ch_orca
            ):
                idx = str(serial)
        if idx == "0":
            continue

        spms_type = spms_map[idx]["type"]
        spms_pos = spms_map[idx]["pos"]
        if spms_type == "OB" and spms_pos == "top":
            top_ob.append(ch)
        if spms_type == "OB" and spms_pos == "bot":
            bot_ob.append(ch)
        if spms_type == "IB" and spms_pos == "top":
            top_ib.append(ch)
        if spms_type == "IB" and spms_pos == "bot":
            bot_ib.append(ch)

    half_len_top_ob = int(len(top_ob) / 2)
    half_len_bot_ob = int(len(bot_ob) / 2)
    top_ob_1 = top_ob[half_len_top_ob:]
    top_ob_2 = top_ob[:half_len_top_ob]
    bot_ob_1 = bot_ob[half_len_bot_ob:]
    bot_ob_2 = bot_ob[:half_len_bot_ob]

    string_tot_div = [top_ob_1, top_ob_2, bot_ob_1, bot_ob_2, top_ib, bot_ib]
    string_name_div = [
        "top_OB-1",
        "top_OB-2",
        "bot_OB-1",
        "bot_OB-2",
        "top_IB",
        "bot_IB",
    ]

    string_tot = [top_ob, bot_ob, top_ib, bot_ib]
    string_name = ["top_OB", "bot_OB", "top_IB", "bot_IB"]

    return string_tot, string_name, string_tot_div, string_name_div


def read_spms(spms_dict: dict):
    """
    Build two lists for IN and OUT spms.

    Parameters
    ----------
    spms_dict
               Contains info (crate, card, ch_orca, barrel, det_name) for spms
    """
    top_ob = []
    bot_ob = []
    top_ib = []
    bot_ib = []

    # loop over spms channels (i.e. channels w/ crate=2)
    for ch in list(spms_dict.keys()):
<<<<<<< HEAD
        #card = spms_dict[ch]["daq"]["card"]
        #ch_orca = spms_dict[ch]["daq"]["ch_orca"]
        
=======
        card = spms_dict[ch]["daq"]["card"]
        ch_orca = spms_dict[ch]["daq"]["ch_orca"]

>>>>>>> a540845d
        spms_type = spms_dict[ch]["barrel"]
        det_name_int = int(spms_dict[ch]["det"].split("S")[1])

        if spms_type == "OB" and det_name_int % 2 != 0:
            top_ob.append(ch)
        if spms_type == "OB" and det_name_int % 2 == 0:
            bot_ob.append(ch)
        if spms_type == "IB" and det_name_int % 2 != 0:
            top_ib.append(ch)
        if spms_type == "IB" and det_name_int % 2 == 0:
            bot_ib.append(ch)

    string_tot = [top_ob, bot_ob, top_ib, bot_ib]
    string_name = ["top_OB", "bot_OB", "top_IB", "bot_IB"]

    return string_tot, string_name, string_tot, string_name


def check_par_values(
    times_average: np.ndarray,
    par_average: np.ndarray,
    parameter: str,
    detector: str,
    det_type: str,
):
    """
    Check parameter values.

    Parameters
    ----------
    times_average
                   Array with x-axis time average values
    par_average
                   Array with y-axis parameter average values
    parameter
                   Name of the parameter to plot
    detector
                   Channel of the detector
    det_type
                   Type of detector (geds or spms)
    """
    low_lim = j_par[0][parameter]["limit"][det_type][0]
    upp_lim = j_par[0][parameter]["limit"][det_type][1]
    units = j_par[0][parameter]["units"]
    thr_flag = 0

    idx = 0
    while idx + 1 < len(par_average):
        # value below the threshold
        if low_lim != "null":
            if par_average[idx] < low_lim:
                thr_flag = 1  # problems!
                j = 0
                time1 = datetime.fromtimestamp(times_average[idx]).strftime(
                    "%d/%m %H:%M:%S"
                )
                while par_average[idx + j] < low_lim and idx + j + 1 < len(par_average):
                    j = j + 1
                idx = idx + j - 1
                time2 = datetime.fromtimestamp(times_average[idx]).strftime(
                    "%d/%m %H:%M:%S"
                )
                if time1 == time2:
                    logging.debug(
                        f' "{parameter}"<{low_lim} {units} (at {time1}) for ch={detector}'
                    )
                else:
                    logging.debug(
                        f' "{parameter}"<{low_lim} {units} ({time1} -> {time2}) for ch={detector}'
                    )
            idx = idx + 1
        # value above the threshold
        if upp_lim != "null":
            if par_average[idx] > upp_lim:
                thr_flag = 1  # problems!
                j = 0
                time1 = datetime.fromtimestamp(times_average[idx]).strftime(
                    "%d/%m %H:%M:%S"
                )
                while par_average[idx + j] > upp_lim and idx + j + 1 < len(par_average):
                    j = j + 1
                idx = idx + j - 1
                time2 = datetime.fromtimestamp(times_average[idx]).strftime(
                    "%d/%m %H:%M:%S"
                )
                if time1 == time2:
                    logging.debug(
                        f' "{parameter}">{upp_lim} {units} (at {time1}) for ch={detector}'
                    )
                else:
                    logging.debug(
                        f' "{parameter}">{upp_lim} {units} ({time1} -> {time2}) for ch={detector}'
                    )
            idx = idx + 1
        # value within the limits
        else:
            idx = idx + 1

    return thr_flag


def build_utime_array(dsp_files: list[str], detector: str, det_type: str):
    """
    Return an array with shifted time arrays for spms detectors.

    Parameters
    ----------
    dsp_files
                   lh5 dsp files
    detector
                   Name of the detector
    det_type
                   Type of detector (geds/spms/pulser)
    """
    utime_array = lh5.load_nda(dsp_files, ["timestamp"], detector + "/dsp")["timestamp"]

    return utime_array


def add_offset_to_timestamp(tmp_array: np.ndarray, dsp_file: list[str]):
    """
    Add a time shift to the filename given by the time shown in 'runtime'.

    Parameters
    ----------
    tmp_array
                Time since beginning of file
    dsp_file
                lh5 dsp file
    """
    date_time = (((dsp_file.split("/")[-1]).split("-")[4]).split("Z")[0]).split("T")
    date = date_time[0]
    time = date_time[1]
    run_start = datetime.strptime(date + time, "%Y%m%d%H%M%S")
    utime_array = tmp_array + np.full(tmp_array.size, run_start.timestamp())

    return utime_array


def time_analysis(utime_array: np.ndarray, par_array: np.ndarray, time_cut: list[str]):
    """
    Return the timestamp & parameter lists after the time cuts.

    Parameters
    ----------
    utime_array
                  Array of (already shifted) timestamps
    par_array
                  Array with parameter values
    time_cut
                  List with info about time cuts
    """
    # time window analysis
    if len(time_cut) == 4:
        start_index, end_index = timecut.min_max_timestamp_thr(
            utime_array.tolist(),
            time_cut[0] + " " + time_cut[1],
            time_cut[2] + " " + time_cut[3],
        )
        # to handle particular cases where the timestamp array is outside the time window:
        if end_index != end_index or start_index != start_index:
            return [], []
        if len(utime_array) != 0:
            utime_array = timecut.cut_array_in_min_max(
                utime_array, start_index, end_index
            )
        if len(par_array) != 0:
            par_array = timecut.cut_array_in_min_max(par_array, start_index, end_index)
    # last X hours analysis
    if len(time_cut) == 3:
        start_index = timecut.min_timestamp_thr(utime_array.tolist(), time_cut)
        if len(utime_array) != 0:
            utime_array = timecut.cut_array_below_min(utime_array, start_index)
        if len(par_array) != 0:
            par_array = timecut.cut_array_below_min(par_array, start_index)

    return utime_array, par_array


def get_puls_ievt(dsp_files: list[str]):
    """
    Select pulser events.

    Parameters
    ----------
    dsp_files
               lh5 dsp file
    """
    wf_max = lh5.load_nda(dsp_files, ["wf_max"], "ch000/dsp/")["wf_max"]
    baseline = lh5.load_nda(dsp_files, ["baseline"], "ch000/dsp")["baseline"]
    wf_max = np.subtract(wf_max, baseline)
    puls_ievt = []
    baseline_entry = []
    pulser_highen_entry = []
    not_pulser_entry = []

    for idx, entry in enumerate(wf_max):
        puls_ievt.append(idx)
        if entry > 12500:  # high energy
            # if entry > 17500:
            pulser_highen_entry.append(idx)
        if entry < 2500:  # low energy
            not_pulser_entry.append(idx)
        else:  # intermediate energy
            baseline_entry.append(idx)

    # pulser+physical events
    puls_ievt = np.array(puls_ievt)
    # pulser entries (high E)
    puls_only_ievt = puls_ievt[np.isin(puls_ievt, pulser_highen_entry)]
    # physical entries
    not_puls_ievt = puls_ievt[np.isin(puls_ievt, not_pulser_entry)]

    return puls_ievt, puls_only_ievt, not_puls_ievt


def remove_nan(par_array: np.ndarray, time_array: np.ndarray):
    """
    Remove NaN values from arrays.

    Parameters
    ----------
    par_array
                 Array with parameter values
    time_array
                 Array with time values
    """
    par_array_no_nan = par_array[~np.isnan(par_array)]
    time_array_no_nan = time_array[~np.isnan(par_array)]

    return np.asarray(par_array_no_nan), np.asarray(time_array_no_nan)


def apply_quality_cut(
    hit_files: list,
    par_array: np.array,
    time_array: np.array,
    detector: str,
    puls_only_index: np.array,
):
    """
    Apply quality cuts to parameter/time arrays.

    Parameters
    ----------
    hit_files
                 lh5 hit files
    par_array
                 Array with parameter values
    time_array
                 Array with time values
    detector
                 Name of the detector
    puls_only_index
                 Event number for high energy pulser events
    """
    quality_cut = lh5.load_nda(hit_files, ["Quality_cuts"], detector + "/hit")[
        "Quality_cuts"
    ]
    quality_cut = quality_cut[puls_only_index]
    par_array_qc = par_array[np.where(quality_cut is True)]
    time_array_qc = time_array[np.where(quality_cut is True)]

    return par_array_qc, time_array_qc


def avg_over_entries(par_array: np.ndarray, time_array: np.ndarray):
    """
    Evaluate the average over N entries in arrays.

    Parameters
    ----------
    par_array
                 Array with parameter values
    time_array
                 Array with time values
    """
    par_avg = []
    time_avg = []

    step = round(((time_array[-1] - time_array[0]) * 6) / (4 * 60 * 60))
    i = 0

    while (i + 1) * step < len(par_array):
        total = 0
        tot_time = 0
        for entry in range(i * step, (i + 1) * step):
            total += par_array[entry]
            tot_time += time_array[entry]
        par_avg.append(total / step)
        if i == 0:
            time_avg.append(time_array[0])
        else:
            time_avg.append(tot_time / step)
        i += 1
    time_avg[-1] = time_array[-1]

    return par_avg, time_avg


def avg_over_minutes(par_array: np.ndarray, time_array: np.ndarray):
    """
    Evaluate the average over N minutes.

    Parameters
    ----------
    par_array
                 Array with parameter values
    time_array
                 Array with time values
    """
    par_avg = []
    time_avg = []

    dt = j_config[6]["avg_interval"] * 60  # minutes in seconds
    start = time_array[0]
    end = time_array[-1]

    t = start
    while t <= end:
        time_avg.append(t)
        tot = 0
        j = 0
        for idx, entry in enumerate(par_array):
            if time_array[idx] >= t and time_array[idx] < t + dt:
                tot += entry
                j += 1
        if j != 0:
            par_avg.append(tot / j)
        else:
            par_avg.append(np.nan)
        t += dt

    iniz = 0
    i = 0
    while i < len(time_array) - 1:
        if t - dt >= time_array[i] and t - dt <= time_array[i + 1]:
            iniz = i
        i += 1

    time_avg.append(end)
    par_avg.append(np.mean(par_array[iniz:-1]))

    # par_avg, time_avg = remove_nan(par_avg, time_avg)
    return par_avg, time_avg<|MERGE_RESOLUTION|>--- conflicted
+++ resolved
@@ -268,15 +268,8 @@
 
     # loop over spms channels (i.e. channels w/ crate=2)
     for ch in list(spms_dict.keys()):
-<<<<<<< HEAD
         #card = spms_dict[ch]["daq"]["card"]
         #ch_orca = spms_dict[ch]["daq"]["ch_orca"]
-        
-=======
-        card = spms_dict[ch]["daq"]["card"]
-        ch_orca = spms_dict[ch]["daq"]["ch_orca"]
-
->>>>>>> a540845d
         spms_type = spms_dict[ch]["barrel"]
         det_name_int = int(spms_dict[ch]["det"].split("S")[1])
 
