--- conflicted
+++ resolved
@@ -4,10 +4,6 @@
 
 # import logging
 
-<<<<<<< HEAD
-=======
-
->>>>>>> 34c0e87c
 def control_plots(user_config):
     # Read user settings
     # - read all json
@@ -56,13 +52,8 @@
         # ?? one plot for all? one plot per subsystem? -> currently per subsystem
         # ToDo: K_lines
         plotting.make_subsystem_plots(subsystems[syst], plot_settings)
-<<<<<<< HEAD
     
     #print('D O N E')
-=======
-
-    print("D O N E")
->>>>>>> 34c0e87c
 
 
 if __name__ == "__main__":
