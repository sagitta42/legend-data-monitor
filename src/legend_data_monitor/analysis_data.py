--- conflicted
+++ resolved
@@ -251,7 +251,6 @@
                 # put the channel back as column
                 self.data = self.data.reset_index()
             elif param == "FWHM":
-<<<<<<< HEAD
                 self.data = self.data.reset_index() 
 
                 # calculate FWHM for each channel (substitute 'param' column with it) 
@@ -260,25 +259,6 @@
                 # join the calculated RMS values to the original dataframe
                 self.data = self.data.merge(channel_fwhm, on='channel')
                 
-=======
-                self.data = (
-                    self.data.reset_index()
-                )  # doesn't change anything putting it or not .. still I don't get the right FWHM
-
-                # calculate FWHM for each channel (substitute 'param' column with it)
-                channel_FWHM = (
-                    self.data.groupby("channel")[utils.SPECIAL_PARAMETERS[param][0]]
-                    .apply(
-                        lambda x: 2.355
-                        * np.sqrt(np.mean((x - np.mean(x, axis=0)) ** 2, axis=0))
-                    )
-                    .reset_index(name="FWHM")
-                )
-
-                # join the calculated RMS values to the original dataframe
-                self.data = self.data.merge(channel_FWHM, on="channel")
-
->>>>>>> cfebe1fa
                 # put channel back in
                 self.data.reset_index()
 
