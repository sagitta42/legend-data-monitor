--- conflicted
+++ resolved
@@ -390,12 +390,8 @@
     def calculate_variation(self):
         """
         Add a new column containing the percentage variation of a given parameter.
-<<<<<<< HEAD
 
         The new column is called '<parameter>_var'. 
-=======
-        The column is called '<parameter>_var'.
->>>>>>> 7c062bc3
         There is still the <parameter> column containing absolute values.
         There is only the <parameter> column if variation is set to False.
         """
