import os
import shelve

import numpy as np
import pandas as pd
from pandas import DataFrame, concat

# needed to know which parameters are not in DataLoader
# but need to be calculated, such as event rate
from . import cuts, utils

# -------------------------------------------------------------------------


class AnalysisData:
    """
    Object containing information for a data subselected from Subsystem data based on given criteria.

    sub_data [DataFrame]: subsystem data

    Available kwargs:
        selection=
            dict with the following contents:
                - 'parameters' [str or list of str]: parameter(s) of interest e.g. 'baseline'
                - 'event_type' [str]: event type, options: pulser/phy/all
                - 'cuts' [str or list of str]: [optional] cuts to apply to data (will be loaded but not applied immediately)
                - 'variation' [bool]: [optional] keep absolute value of parameter (False) or calculate % variation from mean (True).
                    Default: False
                - 'time_window' [str]: [optional] time window in which to calculate event rate, in case that's the parameter of interest.
                    Format: time_window='NA', where N is integer, and A is M for months, D for days, T for minutes, and S for seconds.
                    Default: None
        Or input kwargs directly parameters=, event_type=, cuts=, variation=, time_window=

        To apply a single cut, use data_after_cut = ldm.apply_cut(<analysis_data>)
        To apply all cuts, use data_after_all_cuts = <analysis_data>.apply_all_cuts()
            where <analysis_data> is the AnalysisData object you created.
    """

    def __init__(self, sub_data: pd.DataFrame, **kwargs):
        # if selection= was provided, take the dict
        # if kwargs were used directly, kwargs itself is already our dict
        # need to do .copy() or else modifies original config!
        analysis_info = (
            kwargs["selection"].copy() if "selection" in kwargs else kwargs.copy()
        )

        # -------------------------------------------------------------------------
        # validity checks
        # -------------------------------------------------------------------------

        # defaults
        if "time_window" not in analysis_info:
            analysis_info["time_window"] = None
        if "variation" not in analysis_info:
            analysis_info["variation"] = False
        if "cuts" not in analysis_info:
            analysis_info["cuts"] = []
        if "plt_path" not in analysis_info:
            analysis_info["saving"] = analysis_info["plt_path"] = None

        # convert single parameter input to list for convenience
        for input in ["parameters", "cuts"]:
            if isinstance(analysis_info[input], str):
                analysis_info[input] = [analysis_info[input]]

        if analysis_info["event_type"] != "all" and "flag_pulser" not in sub_data:
            utils.logger.error(
                f"\033[91mYour subsystem data does not have a pulser flag! We need it to subselect event type {analysis_info['event_type']}\033[0m"
            )
            utils.logger.error(
                "\033[91mRun the function <subsystem>.flag_pulser_events(<pulser>) first, where <subsystem> is your Subsystem object, \033[0m"
                + "\033[91mand <pulser> is a Subsystem object of type 'pulser', which already has it data loaded with <pulser>.get_data(); then create AnalysisData object.\033[0m"
            )
            return

        # cannot do event rate and another parameter at the same time
        # since event rate is calculated in windows
        if (
            "event_rate" in analysis_info["parameters"]
            and len(analysis_info["parameters"]) > 1
        ):
            utils.logger.error(
                "\033[91mCannot get event rate and another parameter at the same time!\n \
                Event rate has to be calculated based on time windows, so the other parameter has to be thrown away.\
                Contact developers if you want, for example, to keep that parameter, but look at mean in the windows of event rate.\033[0m"
            )
            return

        # time window must be provided for event rate
        if (
            analysis_info["parameters"][0] == "event_rate"
            and not analysis_info["time_window"]
        ):
            utils.logger.error(
                "\033[91mProvide argument <time_window> in which to take the event rate!\033[0m"
            )
            utils.logger.error("\033[91m%s\033[0m", self.__doc__)
            return

        self.parameters = analysis_info["parameters"]
        self.evt_type = analysis_info["event_type"]
        self.time_window = analysis_info["time_window"]
        self.variation = analysis_info["variation"]
        self.cuts = analysis_info["cuts"]
        self.saving = analysis_info["saving"]
        self.plt_path = analysis_info["plt_path"]

        # -------------------------------------------------------------------------
        # subselect data
        # -------------------------------------------------------------------------

        # always get basic parameters
        params_to_get = [
            "datetime",
            "channel",
            "name",
            "location",
            "position",
            "cc4_id",
            "cc4_channel",
            "daq_crate",
            "daq_card",
            "HV_card",
            "HV_channel",
            "det_type",
            "status",
        ]
        # pulser flag is present only if subsystem.flag_pulser_events() was called
        # needed to subselect phy/pulser events
        if "flag_pulser" in sub_data:
            params_to_get.append("flag_pulser")

        # if special parameter, get columns needed to calculate it
        for param in self.parameters:
            # check if the parameter is within the par-settings.json file
            if param in utils.PLOT_INFO.keys():
                # check if it is a special parameter
                if param in utils.SPECIAL_PARAMETERS:
                    # ignore if none are needed
                    params_to_get += (
                        utils.SPECIAL_PARAMETERS[param]
                        if utils.SPECIAL_PARAMETERS[param]
                        else []
                    )
                else:
                    # otherwise just load it
                    params_to_get.append(param)
            # the parameter does not exist
            else:
                utils.logger.error(
                    "\033[91m'%s' either does not exist in 'par-settings.json' or you misspelled the parameter's name. TRY AGAIN.\033[0m",
                    param,
                )
                exit()

        # avoid repetition
        params_to_get = list(np.unique(params_to_get))

        # check if there are the corresponding columns in the dataframe; otherwise, exit
        if set(params_to_get).issubset(sub_data.columns):
            self.data = sub_data[params_to_get].copy()
        else:
            utils.logger.error(
                "\033[91mOne/more entry/entries among %s is/are not present in the dataframe. TRY AGAIN.\033[0m",
                params_to_get,
            )
            exit()

        # -------------------------------------------------------------------------

        # selec phy/puls/all events
        bad = self.select_events()
        if bad:
            return

        # calculate if special parameter
        self.special_parameter()

        # calculate channel mean
        self.channel_mean()

        # calculate variation if needed - only works after channel mean
        self.calculate_variation()

        # -------------------------------------------------------------------------

        self.data = self.data.sort_values(["channel", "datetime"])

    def select_events(self):
        # do we want to keep all, phy or pulser events?
        if self.evt_type == "pulser":
            utils.logger.info("... keeping only pulser events")
            self.data = self.data[self.data["flag_pulser"]]
        elif self.evt_type == "phy":
            utils.logger.info("... keeping only physical (non-pulser) events")
            self.data = self.data[~self.data["flag_pulser"]]
        elif self.evt_type == "K_lines":
            utils.logger.info("... selecting K lines in physical (non-pulser) events")
            self.data = self.data[~self.data["flag_pulser"]]
            energy = utils.SPECIAL_PARAMETERS["K_events"][0]
            self.data = self.data[
                (self.data[energy] > 1430) & (self.data[energy] < 1575)
            ]
        elif self.evt_type == "all":
            utils.logger.info("... keeping all (pulser + non-pulser) events")
        else:
            utils.logger.error("\033[91mInvalid event type!\033[0m")
            utils.logger.error("\033[91m%s\033[0m", self.__doc__)
            return "bad"

    def special_parameter(self):
        for param in self.parameters:
            if param == "wf_max_rel":
                # calculate wf max relative to baseline
                self.data["wf_max_rel"] = self.data["wf_max"] - self.data["baseline"]
            elif param == "event_rate":
                # ! sorry need to jump through a lot of hoops here ! bare with me....

                # --- count number of events in given time windows
                # - count() returns count of rows for each column - redundant, same value in each (unless we have NaN)
                # just want one column 'event_rate' -> pick 'channel' since it's never NaN, so correct count; rename to event rate
                # - this is now a resampled dataframe with column event rate, and multiindex channel, datetime -> put them back as columns with reset index
                event_rate = (
                    self.data.set_index("datetime")
                    .groupby("channel")
                    .resample(self.time_window, origin="start")
                    .count()["channel"]
                    .to_frame(name="event_rate")
                    .reset_index()
                )

                # divide event count in each time window by sampling window in seconds to get Hz
                dt_seconds = get_seconds(self.time_window)
                event_rate["event_rate"] = event_rate["event_rate"] / dt_seconds

                # --- get rid of last value
                # as the data range does not equally divide by the time window, the count in the last "window" will be smaller
                # as it corresponds to, in reality, smaller window
                # since we divided by the window, the rate then will appear as smaller
                # it's too complicated to fix that, so I will just get rid of the last row
                event_rate = event_rate.iloc[:-1]

                # --- shift timestamp
                # the resulting table will start with the first timestamp of the original table
                # I want to shift the time values by the half the time window, so that the event rate value corresponds to the middle of the time window
                event_rate["datetime"] = (
                    event_rate["datetime"] + pd.Timedelta(self.time_window) / 2
                )

                # --- now have to jump through hoops to put back in location position and name
                # - group original table by channel and pick first occurrence to get the channel map (ignore other columns)
                # - reindex to match event rate table index
                # - put the columns in with concat
                event_rate = event_rate.set_index("channel")
                self.data = pd.concat(
                    [
                        event_rate,
                        self.data.groupby("channel")
                        .first()
                        .reindex(event_rate.index)[["name", "location", "position"]],
                    ],
                    axis=1,
                )
                # put the channel back as column
                self.data = self.data.reset_index()
            elif param == "FWHM":
                self.data = self.data.reset_index()

                # calculate FWHM for each channel (substitute 'param' column with it)
                channel_fwhm = (
                    self.data.groupby("channel")[utils.SPECIAL_PARAMETERS[param][0]]
                    .apply(
                        lambda x: 2.355
                        * np.sqrt(np.mean((x - np.mean(x, axis=0)) ** 2, axis=0))
                    )
                    .reset_index(name="FWHM")
                )

                # join the calculated RMS values to the original dataframe
                self.data = self.data.merge(channel_fwhm, on="channel")

                # put channel back in
                self.data.reset_index()
            elif param == "K_events":
                self.data = self.data.reset_index()
                self.data = self.data.rename(
                    columns={utils.SPECIAL_PARAMETERS[param][0]: "K_events"}
                )

    def channel_mean(self):
        """
        Get mean value of each parameter of interest in each channel in the first 10% of the dataset.

        Ignore in case of SiPMs, as each entry is a list of values, not a single value.
        """
        utils.logger.info("... getting channel mean")
        # series with index channel, columns of parameters containing mean of each channel;
        # the mean is performed over the first 10% interval of the full time range specified in the config file

        # get mean (only for non-list parameters; in that case, add a new column with None values):
        # check if we are looking at SiPMs -> do not get mean because entries are usually lists
        # ToDo: need to iterate over the parameters (some of them could be lists, others not)

        # congratulations, it's a sipm!
        if self.is_spms():
            channels = (self.data["channel"]).unique()
            channel_mean = pd.DataFrame(
                {"channel": channels, self.parameters[0]: [None] * len(channels)}
            )
            channel_mean = channel_mean.set_index("channel")
        # otherwise, it's either the pulser or geds
        else:
            if self.saving is None or self.saving == "overwrite":
                # get the dataframe for timestamps below 10% of data present in the selected time window
                self_data_time_cut = cut_dataframe(self.data)
                # create a column with the mean of the cut dataframe (cut in the time window of interest)
                channel_mean = self_data_time_cut.groupby("channel").mean(
                    numeric_only=True
                )[self.parameters]

            if self.saving == "append":
                subsys = self.get_subsys()
                # the file does not exist, so we get the mean as usual
                if not os.path.exists(self.plt_path + "-" + subsys + ".dat"):
                    self_data_time_cut = cut_dataframe(self.data)
                    # create a column with the mean of the cut dataframe (cut in the time window of interest)
                    channel_mean = self_data_time_cut.groupby("channel").mean(
                        numeric_only=True
                    )[self.parameters]

                # the file exist: we have to combine previous data with new data, and re-compute the mean over the first 10% of data (that now, are more than before)
                else:
                    # open already existing shelve file
                    with shelve.open(self.plt_path + "-" + subsys, "r") as shelf:
                        old_dict = dict(shelf)
                    # get old dataframe (we are interested only in the column with mean values)
                    old_df = old_dict["monitoring"][self.evt_type][self.parameters[0]][
                        "df_" + subsys
                    ]

                    """
                    # to use in the future for a more refined version of updated mean values...

                    # if previously we chose to plot % variations, we do not have anymore the absolute values to use when computing this new mean;
                    # what we can do, is to get absolute values starting from the mean and the % values present in the old dataframe'
                    # Later, we need to put these absolute values in the corresponding parameter column
                    if self.variation:
                        old_df[self.parameters[0]] = (old_df[self.parameters[0]] / 100 + 1) * old_df[self.parameters[0] + "_mean"]

                    merged_df = concat([old_df, self.data], ignore_index=True, axis=0)
                    merged_df = merged_df.reset_index()
                    # why does this column appear? remove it in any case
                    if "level_0" in merged_df.columns:
                        merged_df = merged_df.drop(columns=["level_0"])

                    self_data_time_cut = cut_dataframe(merged_df)

                    # ...still we have to re-compute the % variations of previous time windows because now the mean estimate is different!!!
                    """
                    # a column of mean values
<<<<<<< HEAD
                    mean_df = old_df[self.parameters[0] + "_mean"] #.groupy(self.parameters[0] + "_mean")# DataFrame(old_df[self.parameters[0] + "_mean"].unique(), columns=[self.parameters[0] + "_mean"])
                    # a column of channels
                    channels = old_df["channel"] #.groupy("channel")#DataFrame(old_df["channel"].unique(), columns=["channel"])
                    # two columns: one of channels, one of mean values
                    channel_mean = concat([channels, mean_df], ignore_index=True, axis=1).rename(columns={0: "channel", 1: self.parameters[0]})
                    channel_mean = channel_mean.set_index("channel") 
                    # drop potential duplicate rows
                    channel_mean = channel_mean.drop_duplicates()
=======
                    mean_df = DataFrame(
                        old_df[self.parameters[0] + "_mean"].unique(),
                        columns=[self.parameters[0] + "_mean"],
                    )
                    # a column of channels
                    channels = DataFrame(
                        old_df["channel"].unique(), columns=["channel"]
                    )
                    # two columns: one of channels, one of mean values
                    channel_mean = concat(
                        [channels, mean_df], ignore_index=True, axis=1
                    ).rename(columns={0: "channel", 1: self.parameters[0] + "_mean"})
                    channel_mean = channel_mean.set_index(
                        "channel"
                    )  # it contains mean values evaluated the first time ever running this run!
>>>>>>> 49c86b71

            # FWHM mean is meaningless -> drop (special parameter for SiPMs); no need to get previous mean values for these parameters
            if "FWHM" in self.parameters:
                channel_mean.drop("FWHM", axis=1)
            if "K_events" in self.parameters:
                channel_mean.drop("K_events", axis=1)

        # rename columns to be param_mean
        channel_mean = channel_mean.rename(
            columns={param: param + "_mean" for param in self.parameters}
        )
        # add it as column for convenience - repeating redundant information, but convenient
        self.data = self.data.set_index("channel")
        self.data = pd.concat(
            [self.data, channel_mean.reindex(self.data.index)], axis=1
        )
        # put channel back in
        self.data = self.data.reset_index()

    def calculate_variation(self):
        if self.variation:
            utils.logger.info("... calculating % variation from the mean")
            for param in self.parameters:
                # subtract mean from value for each channel
                self.data[param] = (
                    self.data[param] / self.data[param + "_mean"] - 1
                ) * 100  # %

    def apply_all_cuts(self) -> DataFrame:
        data_after_cuts = self.data.copy()
        for cut in self.cuts:
            data_after_cuts = cuts.apply_cut(data_after_cuts, cut)
        return data_after_cuts

    def is_spms(self) -> bool:
<<<<<<< HEAD
        """Return True if 'location' (=fiber) and 'position' (=top, bottom) are strings."""
        if isinstance(self.data.iloc[0]["location"], str) and isinstance(self.data.iloc[0]["position"], str):
=======
        """Returns True if 'location' (=fiber) and 'position' (=top, bottom) are strings."""
        if isinstance(self.data.iloc[0]["location"], str) and isinstance(
            self.data.iloc[0]["position"], str
        ):
>>>>>>> 49c86b71
            return True
        else:
            return False

    def is_geds(self) -> bool:
        """Return True if 'location' (=string) and 'position' are NOT strings."""
        if not self.is_spms():
            return True
        else:
            False

    def is_pulser(self) -> bool:
        """Return True if 'location' (=string) and 'position' are NOT strings."""
        if self.is_geds():
            if (
                self.data.iloc[0]["location"] == 0
                and self.data.iloc[0]["position"] == 0
            ):
                return True
            else:
                return False
        else:
            return False

    def get_subsys(self) -> str:
        """Return 'pulser', 'geds' or 'spms'."""
        if self.is_pulser():
            return "pulser"
        if self.is_spms():
            return "spms"
        if self.is_geds():
            return "geds"


# -------------------------------------------------------------------------
# helper function
# -------------------------------------------------------------------------


def get_seconds(time_window: str):
    """
    Convert sampling format used for DataFrame.resample() to int representing seconds.

    Needed for event rate calculation.

    >>> get_seconds('30T')
    1800
    """
    # correspondence of symbol to seconds, T = minutes
    str_to_seconds = {"S": 1, "T": 60, "H": 60 * 60, "D": 24 * 60 * 60}
    # unit of this time window
    time_unit = time_window[-1]

    return int(time_window.rstrip(time_unit)) * str_to_seconds[time_unit]


def cut_dataframe(data: DataFrame) -> DataFrame:
    """Get mean value of the parameters under study over the first 10% of data present in the selected time range."""
    min_datetime = data["datetime"].min()  # first timestamp
    max_datetime = data["datetime"].max()  # last timestamp
    duration = max_datetime - min_datetime
    ten_percent_duration = duration * 0.1
    thr_datetime = min_datetime + ten_percent_duration  # 10% timestamp
    # get only the rows for datetimes before the 10% of the specified time range
    return data.loc[data["datetime"] < thr_datetime]<|MERGE_RESOLUTION|>--- conflicted
+++ resolved
@@ -358,7 +358,6 @@
                     # ...still we have to re-compute the % variations of previous time windows because now the mean estimate is different!!!
                     """
                     # a column of mean values
-<<<<<<< HEAD
                     mean_df = old_df[self.parameters[0] + "_mean"] #.groupy(self.parameters[0] + "_mean")# DataFrame(old_df[self.parameters[0] + "_mean"].unique(), columns=[self.parameters[0] + "_mean"])
                     # a column of channels
                     channels = old_df["channel"] #.groupy("channel")#DataFrame(old_df["channel"].unique(), columns=["channel"])
@@ -367,23 +366,6 @@
                     channel_mean = channel_mean.set_index("channel") 
                     # drop potential duplicate rows
                     channel_mean = channel_mean.drop_duplicates()
-=======
-                    mean_df = DataFrame(
-                        old_df[self.parameters[0] + "_mean"].unique(),
-                        columns=[self.parameters[0] + "_mean"],
-                    )
-                    # a column of channels
-                    channels = DataFrame(
-                        old_df["channel"].unique(), columns=["channel"]
-                    )
-                    # two columns: one of channels, one of mean values
-                    channel_mean = concat(
-                        [channels, mean_df], ignore_index=True, axis=1
-                    ).rename(columns={0: "channel", 1: self.parameters[0] + "_mean"})
-                    channel_mean = channel_mean.set_index(
-                        "channel"
-                    )  # it contains mean values evaluated the first time ever running this run!
->>>>>>> 49c86b71
 
             # FWHM mean is meaningless -> drop (special parameter for SiPMs); no need to get previous mean values for these parameters
             if "FWHM" in self.parameters:
@@ -419,15 +401,8 @@
         return data_after_cuts
 
     def is_spms(self) -> bool:
-<<<<<<< HEAD
         """Return True if 'location' (=fiber) and 'position' (=top, bottom) are strings."""
         if isinstance(self.data.iloc[0]["location"], str) and isinstance(self.data.iloc[0]["position"], str):
-=======
-        """Returns True if 'location' (=fiber) and 'position' (=top, bottom) are strings."""
-        if isinstance(self.data.iloc[0]["location"], str) and isinstance(
-            self.data.iloc[0]["position"], str
-        ):
->>>>>>> 49c86b71
             return True
         else:
             return False
