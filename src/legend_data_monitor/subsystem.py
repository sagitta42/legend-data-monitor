--- conflicted
+++ resolved
@@ -31,19 +31,11 @@
         """
         conf: config.Config object with user providedsettings
         sub_type [str]: geds | spms | pulser
-<<<<<<< HEAD
-        '''
-        #print('\/\/\/\/\/\/\/\/\/\/\/\/\/\/\/\/\/\/\/\/\/\/')
-        #print('\/\ Setting up ' + sub_type)
-        #print('\/\/\/\/\/\/\/\/\/\/\/\/\/\/\/\/\/\/\/\/\/\/')
-        
-=======
-        """
-        print(r"\/\/\/\/\/\/\/\/\/\/\/\/\/\/\/\/\/\/\/\/\/\/")
-        print(r"\/\ Setting up " + sub_type)
-        print(r"\/\/\/\/\/\/\/\/\/\/\/\/\/\/\/\/\/\/\/\/\/\/")
-
->>>>>>> 34c0e87c
+        """
+        #print(r"\/\/\/\/\/\/\/\/\/\/\/\/\/\/\/\/\/\/\/\/\/\/")
+        #print(r"\/\ Setting up " + sub_type)
+        #print(r"\/\/\/\/\/\/\/\/\/\/\/\/\/\/\/\/\/\/\/\/\/\/")
+
         self.type = sub_type
 
         # channels to be removed from channel map (have no hit data)
@@ -85,45 +77,24 @@
         """
         plt_set [dict]: plot settings for this subsystem
             (params to plot, QC bool, ...)
-<<<<<<< HEAD
-        '''
-        
-        #print('... getting data')
-        
+        """
+
+        #print("... getting data")
+
         # -------------------------------
         # prepare parameter list for DataLoader()
 
         # always read timestamp
-        params = ['timestamp']
+        params = ["timestamp"]
         # always get wf_max & baseline for pulser for flagging
-        if self.type == 'pulser':
-            params += ['wf_max', 'baseline']
-        
+        if self.type == "pulser":
+            params += ["wf_max", "baseline"]
+
         # add QC method to parameters to be read from the DataLoader
         if self.qc:
             params.append(dataset.qc_name)
-            
+
         # add user requested parameters
-=======
-        """
-
-        print("... getting data")
-
-        ## -------------------------------
-        # prepare parameter list for DataLoader()
-
-        ## always read timestamp
-        params = ["timestamp"]
-        ## always get wf_max & baseline for pulser for flagging
-        if self.type == "pulser":
-            params += ["wf_max", "baseline"]
-
-        ## add QC method to parameters to be read from the DataLoader
-        if self.qc:
-            params.append(dataset.qc_name)
-
-        ## add user requested parameters
->>>>>>> 34c0e87c
         global USER_TO_PYGAMA
         for param in self.parameters:
             if param in SPECIAL_PARAMETERS:
@@ -144,11 +115,7 @@
         # -------------------------------
         # get data from DataLoader
         dlconfig, dbconfig = self.construct_dataloader_configs(dataset, params)
-<<<<<<< HEAD
         #print('...... calling data loader')        
-=======
-        print("...... calling data loader")
->>>>>>> 34c0e87c
         dl = DataLoader(dlconfig, dbconfig)
         # if querying by run, need different query word
         time_word = "run" if dataset.time_range["start"][0] == "r" else "timestamp"
@@ -161,13 +128,8 @@
         # !!!! QUICKFIX FOR R010
         query += " and (timestamp != '20230125T222013Z')"
         query += " and (timestamp != '20230126T015308Z')"
-<<<<<<< HEAD
         
         #print(query)
-=======
-
-        print(query)
->>>>>>> 34c0e87c
         dl.set_files(query)
         dl.set_output(fmt="pd.DataFrame", columns=params)
         self.data = dl.load()
@@ -175,19 +137,11 @@
         # -------------------------------
         # polish things up
 
-<<<<<<< HEAD
         tier = 'hit' if 'hit' in dbconfig['columns'] else 'dsp'
         # remove columns we don't need
         self.data = self.data.drop([f"{tier}_idx", 'file'], axis=1)
         # rename channel to channel
         self.data = self.data.rename(columns={f'{tier}_table': 'channel'})    
-=======
-        tier = "hit" if "hit" in dbconfig["columns"] else "dsp"
-        ## remove columns we don't need
-        self.data = self.data.drop([f"{tier}_idx", "file"], axis=1)
-        ## rename channel to channel
-        self.data = self.data.rename(columns={f"{tier}_table": "channel"})
->>>>>>> 34c0e87c
 
         # rename columns back to user params
         # remove Nones
@@ -202,17 +156,10 @@
             self.data["timestamp"], origin="unix", utc=True, unit="s"
         )
         # drop timestamp
-<<<<<<< HEAD
         self.data = self.data.drop('timestamp', axis=1)  
             
         # -------------------------------
         # add detector name, location and position from map
-=======
-        self.data = self.data.drop("timestamp", axis=1)
-
-        ## -------------------------------
-        ## add detector name, location and position from map
->>>>>>> 34c0e87c
 
         # !! don't need to do yet, takes time?
         # #print('......mapping to name and string/fiber position')
@@ -221,18 +168,12 @@
         # for col in self.ch_map:
         #     self.data[col] = self.ch_map.loc[self.data.index][col]
         # self.data = self.data.reset_index()
-<<<<<<< HEAD
-        
-        # -------------------------------
-=======
-
-        ## -------------------------------
->>>>>>> 34c0e87c
+        
+        # -------------------------------
 
         # apply QC*
         # !! right now set up to be per subsystem, not per parameter
         if self.qc:
-<<<<<<< HEAD
             #print('...... applying quality cut')
             self.data = self.data[ self.data[dataset.qc_name] ]
 
@@ -242,16 +183,6 @@
     def flag_pulser_events(self, pulser):
         # flag pulser events
         #print('... flagging pulser events')
-=======
-            print("...... applying quality cut")
-            self.data = self.data[self.data[dataset.qc_name]]
-
-        print(self.data)
-
-    def flag_pulser_events(self, pulser):
-        ## flag pulser events
-        print("... flagging pulser events")
->>>>>>> 34c0e87c
         # find timestamps where goes over threshold
         high_thr = 12500
         pulser.data["wf_max_rel"] = pulser.data["wf_max"] - pulser.data["baseline"]
@@ -265,40 +196,21 @@
             self.data = self.data.set_index("datetime")
             self.data.loc[pulser_timestamps, "flag_pulser"] = True
         except:
-<<<<<<< HEAD
             #print("Warning: probably calibration has faulty pulser data and timestamps not found. Proceeding with all events flagged as False for pulser.")
  
         self.data = self.data.reset_index()       
-=======
-            print(
-                "Warning: probably calibration has faulty pulser data and timestamps not found. Proceeding with all events flagged as False for pulser."
-            )
-
-        self.data = self.data.reset_index()
->>>>>>> 34c0e87c
 
     def get_channel_map(self, config):
         """
         Buld channel map for given subsystem
         location - fiber for SiPMs, string for gedet, dummy for pulser
         """
-<<<<<<< HEAD
         
         #print('... getting channel map')
         
         df_map = pd.DataFrame({'name':[], 'location': [], 'channel':[], 'position':[]})
         df_map = df_map.set_index('channel')
         
-=======
-
-        print("... getting channel map")
-
-        df_map = pd.DataFrame(
-            {"name": [], "location": [], "channel": [], "position": []}
-        )
-        df_map = df_map.set_index("channel")
-
->>>>>>> 34c0e87c
         # selection depending on subsystem, dct_key is the part corresponding to one chmap entry
         def is_subsystem(dct_key):
             # special case for pulser
@@ -323,19 +235,11 @@
             # skip if this is not our system
             if not is_subsystem(config.channel_map[key]):
                 continue
-<<<<<<< HEAD
                         
             # add info for this channel
             # FlashCam channel, unique for geds/spms/pulser            
             ch = config.channel_map[key]['daq']['fcid']
             df_map.at[ch, 'name'] = config.channel_map[key]['name']
-=======
-
-            ## add info for this channel
-            # FlashCam channel, unique for geds/spms/pulser
-            ch = config.channel_map[key]["daq"]["fcid"]
-            df_map.at[ch, "name"] = config.channel_map[key]["name"]
->>>>>>> 34c0e87c
             # number/name of stirng/fiber for geds/spms, dummy for pulser
             df_map.at[ch, "location"] = (
                 0
@@ -365,7 +269,7 @@
 
         # which parameters belong to which tiers
         # !! put in a settings json or something!
-        PARAM_TIERS = pd.DataFrame(
+        param_tiers = pd.DataFrame(
             {
                 "param": [
                     "baseline",
@@ -381,7 +285,7 @@
         )
 
         # which of these are requested by user
-        PARAM_TIERS = PARAM_TIERS[PARAM_TIERS["param"].isin(params)]
+        param_tiers = param_tiers[param_tiers["param"].isin(params)]
 
         # set up config templates
         dict_dbconfig = {
@@ -394,17 +298,10 @@
         }
         dict_dlconfig = {"channel_map": {}, "levels": {}}
 
-<<<<<<< HEAD
         # set up tiers depending on what parameters we need
         #print('......removing channels with no data: {}'.format(self.removed_chs))        
-        for tier, tier_params in PARAM_TIERS.groupby('tier'):
+        for tier, tier_params in param_tiers.groupby('tier'):
             dict_dbconfig['tier_dirs'][tier] = f'/{tier}'
-=======
-        ## set up tiers depending on what parameters we need
-        print(f"......removing channels with no data: {self.removed_chs}")
-        for tier, tier_params in PARAM_TIERS.groupby("tier"):
-            dict_dbconfig["tier_dirs"][tier] = f"/{tier}"
->>>>>>> 34c0e87c
             # type not fixed and instead specified in the query
             dict_dbconfig["file_format"][tier] = (
                 "/{type}/{period}/{run}/{exp}-{period}-{run}-{type}-{timestamp}-tier_"
