--- conflicted
+++ resolved
@@ -79,18 +79,15 @@
         par_array = bl_difference(dsp_files, detector)
     elif parameter == "AoE":
         par_array = aoe(dsp_files, detector)
-<<<<<<< HEAD
+
     elif parameter == "AoE_Classifier":
         par_array = lh5.load_nda(hit_files, ["AoE_Classifier"], detector + "/hit")["AoE_Classifier"]
-=======
     elif parameter == "AoE_Corrected":
-        hit_files = [dsp_file.replace("dsp", "hit") for dsp_file in dsp_files]
         par_array = np.array(
             lh5.load_nda(hit_files, ["AoE_Corrected"], detector + "/hit")[
                 "AoE_Corrected"
             ]
         )
->>>>>>> 826f57c5
     elif parameter == "K_lines":
         par_array = np.array(
             lh5.load_nda(hit_files, ["cuspEmax_ctc_cal"], detector + "/hit")[
