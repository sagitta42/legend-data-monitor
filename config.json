{
  "run_info": {
    "exp": "l60",
    "path": {
      "lh5-files": "/data1/shared/l60/l60-prodven-v1/prod-ref/",
      "version": "v05.01",
      "orca-files": "/data1/shared/l60/l60-daq/daq-v01/",
      "output-path": "/data1/users/calgaro/legend-data-monitor/"
    }
  },
  "period": "p01",
  "run": "r025",
  "datatype": "phy",
  "det_type": {
    "spms": false,
    "geds": true,
    "ch000": false
  },
  "par_to_plot": {
    "README": "Select here the parameters you want to plot for spms and geds (see 'Available-par' for parameters that are available to study).",
    "spms": [],
    "geds": ["uncal_puls", "cal_puls"],
    "ch000": ["wf_max"],

    "pulser": {
<<<<<<< HEAD
      "README": "Specify for which parameters you want to keep only pulser events (in 'keep_puls_pars') or only physical events (in 'keep_phys_pars'), otherwise every events will be kept.",
      "keep_puls_pars": ["uncal_puls", "cal_puls", "baseline", "event_rate", "A_max", "bl_mean"],
      "keep_phys_pars": ["K_lines"]
=======
      "README": "Specify for which parameters you want to keep only pulser events (in 'keep_puls_pars') or only physical events (in 'keep_phys_pars'), otherwise every events will be kept. You can also specify the rate (in Hz) of the FC-software and hardware pulser, they'll be used to print the livetime in output.",
      "keep_puls_pars": [
        "uncal_puls",
        "cal_puls",
        "baseline",
        "event_rate",
        "A_max",
        "bl_mean"
      ],
      "keep_phys_pars": ["K_lines"],
      "rate_FC_pulser": 0.1,
      "rate_HW_pulser": 0.05
>>>>>>> 5820cd57
    },

    "plot_values": {
      "README": "Specify here the parameters for which you want the absolute value (and not the percentage variation wrt the mean value).",
      "no_variation_pars": [
        "event_rate",
        "K_lines",
        "uncal_puls",
        "cal_puls",
        "wf_max"
      ]
    },

    "Available-par": {
      "README": "Most of dsp parameters are available for being plotted. Parameters that were taken into account are: bl_mean, bl_std, baseline, bl_difference, AoE, trapTmax (pulser), wf_max (pulser), K_lines (phys), uncal_puls (pulser), cal_puls (pulser), event_rate.",
      "Other-par": {
        "event_rate": {
          "README": "Event rate. Change 'dt' and 'units' if needed. 'dt' is the time interval (in [s]) in which rate is evaluated: rate=cts/dt. 'units' can be chosen among: mHz, Hz, kHz.",
          "dt": {
            "spms": 10,
            "geds": 1,
            "ch000": 10
          },
          "units": {
            "spms": "Hz",
            "geds": "Hz",
            "ch000": "Hz"
          }
        },
        "lc": {
          "README": "Leakage current (available only for data with pulser) - L60 conversion is needed"
        },
        "gain": {
          "README": "(uncalibrated) gain (available only for SiPMs) - not checked for L60 data"
        }
      }
    }
  },
  "plot_style": {
    "README": "Specify here which parameter you want to plot in 2D. The other parameters will be automatically plotted in 3D.",
    "two_dim_pars": ["K_lines"]
  },
  "time_window": {
    "enabled": false,
    "start_date": "10/09/2022",
    "start_hour": "01:45:00",
    "end_date": "11/09/2022",
    "end_hour": "13:00:00"
  },
  "last_hours": {
    "enabled": false,
    "prod_time": {
      "days": 37,
      "hours": 20,
      "minutes": 0
    }
  },
  "status": {
    "README": "If 'true', detectors' status (OK, OFF, AC, ...) is checked and selected parameters are plotted if a detector is problematic.",
    "spms": false,
    "geds": false,
    "ch000": false
  },
  "time-format": {
    "README": "Choose the time format of your plots: day/month-time, day/month, time",
    "frmt": "day/month-time"
  },
  "verbose": true
}<|MERGE_RESOLUTION|>--- conflicted
+++ resolved
@@ -23,24 +23,9 @@
     "ch000": ["wf_max"],
 
     "pulser": {
-<<<<<<< HEAD
       "README": "Specify for which parameters you want to keep only pulser events (in 'keep_puls_pars') or only physical events (in 'keep_phys_pars'), otherwise every events will be kept.",
       "keep_puls_pars": ["uncal_puls", "cal_puls", "baseline", "event_rate", "A_max", "bl_mean"],
       "keep_phys_pars": ["K_lines"]
-=======
-      "README": "Specify for which parameters you want to keep only pulser events (in 'keep_puls_pars') or only physical events (in 'keep_phys_pars'), otherwise every events will be kept. You can also specify the rate (in Hz) of the FC-software and hardware pulser, they'll be used to print the livetime in output.",
-      "keep_puls_pars": [
-        "uncal_puls",
-        "cal_puls",
-        "baseline",
-        "event_rate",
-        "A_max",
-        "bl_mean"
-      ],
-      "keep_phys_pars": ["K_lines"],
-      "rate_FC_pulser": 0.1,
-      "rate_HW_pulser": 0.05
->>>>>>> 5820cd57
     },
 
     "plot_values": {
