--- conflicted
+++ resolved
@@ -34,30 +34,18 @@
   - id: isort
 
 - repo: https://github.com/asottile/pyupgrade
-<<<<<<< HEAD
-  rev: "v2.38.2"
-=======
   rev: "v3.2.2"
->>>>>>> c9039a6f
   hooks:
   - id: pyupgrade
     args: ["--py38-plus"]
 
 - repo: https://github.com/psf/black
-<<<<<<< HEAD
-  rev: "22.8.0"
-=======
   rev: "22.10.0"
->>>>>>> c9039a6f
   hooks:
   - id: black-jupyter
 
 - repo: https://github.com/pre-commit/mirrors-mypy
-<<<<<<< HEAD
-  rev: "v0.981"
-=======
   rev: "v0.991"
->>>>>>> c9039a6f
   hooks:
     - id: mypy
       files: src
@@ -95,11 +83,7 @@
     stages: [manual]
 
 - repo: https://github.com/codespell-project/codespell
-<<<<<<< HEAD
-  rev: "v2.2.1"
-=======
   rev: "v2.2.2"
->>>>>>> c9039a6f
   hooks:
   - id: codespell
 
@@ -117,11 +101,7 @@
   - id: rst-inline-touching-normal
 
 - repo: https://github.com/pre-commit/mirrors-prettier
-<<<<<<< HEAD
-  rev: "v3.0.0-alpha.0"
-=======
   rev: "v3.0.0-alpha.4"
->>>>>>> c9039a6f
   hooks:
     - id: prettier
       types_or: [json]